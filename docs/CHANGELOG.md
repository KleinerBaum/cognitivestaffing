--- conflicted
+++ resolved
@@ -4,14 +4,8 @@
 EN: Introduced a config.set_api_mode() helper that flips both USE_RESPONSES_API and USE_CLASSIC_API atomically and wired it to a new bilingual debug panel in the wizard UI. Admins can now enable verbose error diagnostics and switch between the Responses and classic Chat APIs at runtime while downstream modules instantly read the updated config flags.
 DE: Ein neuer Helfer config.set_api_mode() aktualisiert USE_RESPONSES_API und USE_CLASSIC_API jetzt atomar und ist mit einem zweisprachigen Debug-Panel im Wizard verknüpft. Admins können so ausführliche Fehlerdiagnosen aktivieren und zur Laufzeit zwischen Responses- und Chat-Completions-API wechseln, wobei nachgelagerte Module die neuen Flags sofort sehen.
 
-<<<<<<< HEAD
 EN: Added scripts/check_localization.py plus tests/test_localization_scan.py so UI modules fail CI whenever English strings bypass tr() or i18n.STR, and documented the workflow in README.md.
 DE: scripts/check_localization.py sowie tests/test_localization_scan.py ergänzen jetzt einen CI-Blocker, falls englische Texte ohne tr() oder i18n.STR in die UI gelangen; der Workflow ist zusätzlich in README.md dokumentiert.
-=======
-EN: Retired the standalone Q&A wizard page: follow-up questions now render inline inside the relevant section with the existing inputs, answers are auto-saved back into the profile, and the Next button stays disabled until every critical inline follow-up is resolved.
-DE: Die eigenständige Q&A-Seite entfällt – Anschlussfragen erscheinen direkt im passenden Abschnitt neben den bestehenden Eingaben, Antworten werden automatisch im Profil gespeichert und der Button „Weiter“ bleibt so lange deaktiviert, bis alle kritischen Nachfragen beantwortet sind.
->>>>>>> 2303d322
-
 EN: Extracted the wizard field/section metadata into wizard/metadata.py and switched wizard_router plus its navigation tests to import it directly so the dependency chain stays explicit and type-checkable.
 DE: Die Zuordnung zwischen Wizard-Feldern und Abschnitten in wizard/metadata.py verankert und wizard_router samt Navigationstests so angepasst, dass diese Metadaten direkt importiert werden – für explizite, typsichere Abhängigkeiten.
 
