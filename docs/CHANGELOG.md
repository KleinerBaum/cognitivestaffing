--- conflicted
+++ resolved
@@ -17,11 +17,8 @@
 
 ### Fixed
 - Wizard navigation now shows a single centered Back/Next row at the bottom of each step instead of duplicated controls.
-<<<<<<< HEAD
 - Resolved Streamlit startup ImportError by importing the sidebar module explicitly before calling `render_sidebar`, preventing rerun crashes.
-=======
 - Streamlit step headers no longer crash on missing-field badges; column ratios are fully numeric again.
->>>>>>> 556d25a4
 
 ## [1.2.0] – 2025-02-24
 
