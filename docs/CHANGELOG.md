# Changelog

## Unreleased

<<<<<<< HEAD
- **EN:** Introduced a `config.set_api_mode()` helper that flips both
  `USE_RESPONSES_API` and `USE_CLASSIC_API` atomically and wired it to a new
  bilingual debug panel in the wizard UI. Admins can now enable verbose error
  diagnostics and switch between the Responses and classic Chat APIs at runtime
  while downstream modules instantly read the updated config flags.
  **DE:** Ein neuer Helfer `config.set_api_mode()` aktualisiert
  `USE_RESPONSES_API` und `USE_CLASSIC_API` jetzt atomar und ist mit einem
  zweisprachigen Debug-Panel im Wizard verknüpft. Admins können so ausführliche
  Fehlerdiagnosen aktivieren und zur Laufzeit zwischen Responses- und
  Chat-Completions-API wechseln, wobei nachgelagerte Module die neuen Flags
  sofort sehen.
=======
- **EN:** Fixed the structured Need Analysis extraction pipeline so parser-
  validated payloads are returned immediately instead of triggering the
  plain JSON fallback, ensuring every caller receives schema-compliant
  data without extra prompts.
  **DE:** Die strukturierte Need-Analysis-Extraktion liefert validierte
  Parser-Daten jetzt sofort zurück, statt den einfachen JSON-Fallback zu
  starten, sodass alle Aufrufer ohne zusätzliche Prompts schema-konforme
  Antworten bekommen.
>>>>>>> 827358d8

- **EN:** Extracted the wizard field/section metadata into `wizard/metadata.py` and
  switched `wizard_router` plus its navigation tests to import it directly so the
  dependency chain stays explicit and type-checkable.
  **DE:** Die Zuordnung zwischen Wizard-Feldern und Abschnitten in
  `wizard/metadata.py` verankert und `wizard_router` samt Navigationstests so
  angepasst, dass diese Metadaten direkt importiert werden – für explizite,
  typsichere Abhängigkeiten.
- **EN:** The Follow-ups wizard step now blocks the “Next” button until
  every critical follow-up is answered, while normal questions remain
  optional, ensuring navigation only proceeds once mandatory clarifications
  are captured.
  **DE:** Der Wizard-Schritt „Q&A“ sperrt den Button „Weiter“ so lange,
  bis alle kritischen Anschlussfragen beantwortet sind; normale Nachfragen
  bleiben optional, damit Pflichtangaben vor dem Fortfahren vollständig
  vorliegen.
- **EN:** Refined the salary sidebar so estimates focus on the job title, core responsibilities, must-have and nice-to-have requirements, tools/tech/certificates, language expectations, industry, and city hints; the Streamlit navigation no longer exposes the redundant overview entry.
  **DE:** Die Gehaltsschätzung nutzt jetzt Jobtitel, Kernaufgaben, Muss- und Nice-to-have-Anforderungen, Tools/Technologien/Zertifikate, Sprachvorgaben, Branche sowie Stadthinweise als Basis und blendet den überflüssigen Überblick-Link aus der Streamlit-Navigation aus.
- **EN:** Added a bilingual “🔄 Reset wizard” control to the sidebar
  settings so talent teams can instantly clear the current profile while
  keeping their saved theme, language, and LLM-mode preferences intact.
  **DE:** Einen zweisprachigen Button „🔄 Zurücksetzen / Reset wizard“ in
  die Sidebar-Einstellungen aufgenommen, mit dem Talent-Teams das Profil
  sofort zurücksetzen, während Dark-Mode-, Sprach- und LLM-Modus weiterhin
  erhalten bleiben.
- **EN:** Replaced every `use_container_width` flag with the new
  `width` argument across Streamlit widgets to remove the 2025
  deprecation warning while keeping the stretch layout intact.
  **DE:** Sämtliche `use_container_width`-Schalter auf das neue
  `width`-Argument der Streamlit-Widgets umgestellt, damit die
  angekündigte Deprecation-Warnung für 2025 entfällt und das
  Stretch-Layout erhalten bleibt.
- **EN:** The wizard progress tracker now counts each page’s required fields
  plus critical schema paths so Job Ad, Follow-ups, Interview, and Summary stay
  at 0 % until users complete them and never show 100 % when empty.
  **DE:** Der Wizard-Fortschritt berücksichtigt jetzt die Pflichtfelder und
  kritischen Schema-Pfade aller Schritte, sodass Job-Ad, Follow-ups, Interview
  und Summary bei 0 % bleiben, bis sie abgeschlossen sind, und leer nicht
  länger 100 % anzeigen.
- **EN:** Added a Quick vs Precise toggle in the settings sidebar that maps to `gpt-4.1-mini`/minimal reasoning or `o4-mini`/high reasoning, reuses cached structured extractions, and parallelises vector-store lookups for faster responses.
  **DE:** Einen Schnell-/Präzisionsmodus in der Seitenleiste ergänzt, der zwischen `gpt-4.1-mini` mit minimalem Denkaufwand und `o4-mini` mit hohem Denkaufwand umschaltet, strukturierte Extraktionen cached und Vector-Store-Abfragen parallelisiert.
- **EN:** Closed the Interview Guide Responses schema by enforcing
  `additionalProperties: false` on every object level and adding a
  regression test so OpenAI no longer rejects the format.
  **DE:** Das Interview-Guide-Responses-Schema abgedichtet, indem
  `additionalProperties: false` auf allen Objekt-Ebenen erzwungen und
  ein Regressionstest ergänzt wurde, sodass OpenAI das Format wieder
  akzeptiert.
- **EN:** Renamed all OpenAI helper parameters from `max_tokens` to
  `max_completion_tokens` so every Responses and Chat call uses the
  official field name and avoids unsupported-parameter warnings on the
  latest models.
  **DE:** Sämtliche OpenAI-Helfer von `max_tokens` auf
  `max_completion_tokens` umgestellt, damit alle Responses- und
  Chat-Aufrufe den offiziellen Feldnamen nutzen und neue Modelle keine
  Warnungen wegen nicht unterstützter Parameter mehr ausgeben.
- **EN:** Added a dedicated "Q&A" wizard step that surfaces generated follow-up questions right after extraction, complete with interactive input widgets to capture SME responses inline.
  **DE:** Einen eigenen "Q&A"-Wizard-Schritt ergänzt, der die generierten Anschlussfragen direkt nach der Extraktion bündelt und mit interaktiven Eingabefeldern für unmittelbares Eintragen der SME-Antworten versieht.
- **EN:** Hardened benefit suggestions by cascading through the legacy Chat backend before falling back to the static shortlist when Responses output is missing or malformed.
  **DE:** Benefit-Vorschläge robuster gemacht, indem vor der statischen Shortlist zuerst der Legacy-Chat-Backend-Aufruf versucht wird, falls die Responses-Antwort fehlt oder fehlerhaft ist.
- **EN:** Retired the last Wizard v1 scaffolding – removed the unused
  `wizard_state['feature']` bootstrap and the deprecated
  `core.schema` aliases/`coerce_and_fill_wizard` helper now that the
  `SCHEMA_WIZARD_V1` flag is gone for good, and added a regression test
  that fails if those legacy strings reappear in Python sources.
  **DE:** Letzte Wizard-v1-Stützen entfernt – der ungenutzte
  `wizard_state['feature']`-Bootstrap sowie die veralteten
  `core.schema`-Aliasse bzw. der `coerce_and_fill_wizard`-Helper sind nach dem
  endgültigen Aus für `SCHEMA_WIZARD_V1` gelöscht; zusätzlich prüft ein
  Regressionstest, dass diese Legacy-Strings nicht zurückkehren.
- **EN:** Integrated LangChain’s `StructuredOutputParser` and `PydanticOutputParser` into the extraction stack so prompts ship
  with generated format instructions and responses deserialize straight into `NeedAnalysisProfile` without manual JSON plumbing.
  **DE:** LangChains `StructuredOutputParser` und `PydanticOutputParser` im Extraktions-Stack verankert, sodass Prompts
  automatische Format-Hinweise erhalten und Antworten ohne manuelle JSON-Nachbearbeitung direkt in `NeedAnalysisProfile`
  einfließen.
- **EN:** Polished the Streamlit experience with a branded hero banner, a
  three-tab summary layout (Profile overview, Insights, Export), an interactive
  Plotly salary visualisation, and an ESCO skill explorer that caches
  descriptions for fast lookups.
  **DE:** Die Streamlit-Erfahrung mit gebrandetem Hero-Banner, dreigeteilter
  Zusammenfassung („Profilübersicht“, „Insights“, „Export“), interaktiver
  Plotly-Gehaltssicht und einem ESCO-Skill-Explorer mit gecachten
  Beschreibungen verfeinert.
- **EN:** Added dedicated `department.*` and `team.*` profile sections, a
  customer-contact flag for `position.*`, and requirement toggles for
  background, reference, and portfolio checks. Step 3 (Team & Context) now
  binds these fields end-to-end, the follow-up logic validates them as critical
  before advancing, and the schema propagation script refreshes generated
  components.
  **DE:** Eigene `department.*`- und `team.*`-Profilebenen ergänzt, einen
  Kundenkontakt-Schalter für `position.*` eingeführt und Anforderungs-Toggles
  für Background-, Referenz- und Portfolio-Prüfungen hinzugefügt. Schritt 3
  („Team & Kontext“) bindet die Felder durchgängig ein, die Folgefragen-Logik
  behandelt sie vor dem Weiterklicken als kritisch und das Schema-Propagation-
  Skript aktualisiert die generierten Komponenten.
- **EN:** Rebuilt the onboarding entry experience with a five-line bilingual
  briefing on OpenAI/ESCO-powered intake, centred URL/upload inputs of equal
  width, retired the manual text area, and swapped the green gradient CTA for a
  compact continue control.
  **DE:** Das Onboarding neu inszeniert: Fünf zweisprachige Briefing-Zeilen zu
  OpenAI-/ESCO-gestützter Intake, mittig ausgerichtete URL-/Upload-Felder in
  gleicher Breite, das manuelle Textfeld entfernt und den grünen
  Gradient-CTA durch einen kompakten Weiter-Button ersetzt.
- **EN:** The onboarding URL/upload fields and continue button stay disabled
  (with a bilingual hint) until an OpenAI API key unlocks LLM ingestion, so
  users cannot trigger uploads while AI features are offline.
  **DE:** Onboarding-URL-/Upload-Felder sowie der Weiter-Button bleiben (mit
  zweisprachigem Hinweis) deaktiviert, bis ein OpenAI-API-Schlüssel die
  LLM-Intake freischaltet – dadurch lassen sich keine Uploads starten, wenn die
  KI-Funktionen offline sind.
- **EN:** Updated the onboarding continue CTA to display the compact
  `Weiter ▶ / Next ▶` label using the primary button styling from the compact
  CTA spec, ensuring the entry step mirrors the refreshed design tokens.
  **DE:** Der Onboarding-Weiter-CTA zeigt nun das kompakte Label
  `Weiter ▶ / Next ▶` mit dem Primary-Button-Styling der kompakten CTA-Spezifikationen,
  damit der Einstiegs-Schritt die erneuerten Design-Tokens widerspiegelt.
- **EN:** Rolled out a tabbed extraction review in step 1 with editable company,
  role, logistics, requirements, and process tabs, added an interactive
  completion tracker across all eight steps, modernised follow-up questions with
  chip suggestions and field-aware widgets, and derived the brand colour from
  uploaded logos to auto-fill `company.brand_color`.
  **DE:** Eine tabbasierte Extraktionsübersicht im ersten Schritt eingeführt,
  in der Unternehmens-, Rollen-, Logistik-, Anforderungs- und Prozessdaten
  sofort bearbeitbar sind; ein interaktiver Fortschrittstracker über alle acht
  Schritte zeigt den Erfüllungsgrad, Anschlussfragen nutzen Chip-Vorschläge und
  feldspezifische Widgets und hochgeladene Logos liefern automatisch die
  Markenfarbe für `company.brand_color`.


- **EN:** Streamlined the sidebar by removing page navigation links, stacking the dark-mode and language switches vertically with flag icons, and triggering salary estimates automatically once job title plus a location hint are available; the panel now lists required fields, summarises the top five drivers in one sentence, and exposes the raw calculation data.
  **DE:** Die Sidebar wurde verschlankt: Seiten-Links entfernt, Dark-Mode- und Sprachumschalter untereinander mit Flaggen-Icons angeordnet und Gehaltsschätzungen starten automatisch, sobald Jobtitel und ein Standorthinweis vorliegen; die Ansicht zeigt die benötigten Felder, fasst die fünf wichtigsten Faktoren in einem Satz zusammen und blendet die Berechnungsdaten sichtbar ein.
- **EN:** Removed the legacy `wizard.layout` widget helpers; the widget factory now wires Streamlit inputs directly to `_update_profile` and exposes the bindings via `wizard.wizard`.
  **DE:** Die veralteten `wizard.layout`-Widget-Helfer entfernt; die Widget-Factory verbindet Streamlit-Inputs jetzt direkt mit `_update_profile` und stellt die Bindings über `wizard.wizard` bereit.
- **EN:** Introduced the `RESPONSES_ALLOW_TOOLS` feature flag: tool payloads stay disabled on Responses by default for the 2025 rollout, while the client automatically falls back to the chat backend whenever tools are required unless the flag is set to `1`.
  **DE:** Das Feature-Flag `RESPONSES_ALLOW_TOOLS` ergänzt: Tool-Payloads bleiben für den Responses-Rollout 2025 standardmäßig deaktiviert, und der Client wechselt automatisch auf das Chat-Backend, sobald Tools benötigt werden – außer das Flag steht auf `1`.
- **EN:** Switched the `Requirements` certificate synchronisation validator to
  the instance-based Pydantic v2 style, silencing deprecation warnings during
  tests and preparing the model for Pydantic 3.
  **DE:** Den Validator zur Synchronisierung der Zertifikatslisten in
  `Requirements` auf die instanzbasierte Pydantic-v2-Schreibweise umgestellt,
  sodass die Deprecation-Warnung in den Tests entfällt und wir für Pydantic 3
  vorbereitet sind.
- **EN:** Normalised legacy helpers to snake_case and added missing return/argument
  type hints across wizard prompts, keeping linting strictness aligned with the
  repository-wide PEP 8 typing expectations.
  **DE:** Legacy-Helfer auf snake_case umgestellt und fehlende Rückgabe- bzw.
  Argument-Typannotationen in Wizard-Prompts ergänzt, damit die strengen
  PEP-8-/Typing-Vorgaben des Repos konsistent bleiben.
- **EN:** Expanded smoke and unit tests for the wizard agent tools (graph,
  knowledge, vacancy, safety) and page metadata to close coverage gaps and guard
  fallback behaviours.
  **DE:** Smoke- und Unit-Tests für die Wizard-Agent-Tools (Graph, Knowledge,
  Vacancy, Safety) sowie die Seiten-Metadaten erweitert, um Abdeckungs­lücken zu
  schließen und Fallback-Verhalten abzusichern.
- **EN:** Locked all OpenTelemetry packages to version 1.26.0, exposed the
  optional ingestion libraries via `pyproject.toml`, and refreshed
  `artifacts/pip.freeze.txt` so deployments use a consistent stack.
  **DE:** Alle OpenTelemetry-Pakete auf Version 1.26.0 fixiert, die optionalen
  Ingestion-Bibliotheken in `pyproject.toml` abgebildet und
  `artifacts/pip.freeze.txt` aktualisiert, damit Deployments auf einem
  konsistenten Stack laufen.
- **EN:** Excised the deprecated `wizard._legacy` runner and scrubbed remaining
  references so the Streamlit wizard always boots through `WizardRouter`.
  **DE:** Den veralteten `wizard._legacy`-Runner vollständig entfernt und alle
  Restverweise bereinigt, sodass der Streamlit-Wizard konsequent über den
  `WizardRouter` startet.
- **EN:** Removed the `sidebar.*` mypy ignore, introduced explicit type aliases, and tightened colour helpers so the sidebar module now passes static checks without suppressions.
  **DE:** Das `sidebar.*`-Mypy-Ignorieren entfernt, explizite Type-Aliases ergänzt und die Farbhelfer präzisiert, sodass das Sidebar-Modul jetzt ohne Unterdrückungen die statischen Prüfungen besteht.
- **EN:** Documented focused pytest loops in the developer guide, covering scoped
  modules, keyword filters, and marking known failures while expectations catch
  intentional behaviour changes.
  **DE:** Fokussierte Pytest-Schleifen im Developer-Guide dokumentiert – mit
  Hinweisen zu Modul-Läufen, Stichwortfiltern sowie XFAIL-Markierungen und
  aktualisierten Erwartungen bei absichtlichen Verhaltensänderungen.
- **EN:** Tuned the Mypy configuration to skip heavy third-party imports (`streamlit`, `requests`, `bs4`) while enforcing `disallow_untyped_defs` on wizard helpers so incremental cleanup can start without regressing strictness on new code.
  **DE:** Die Mypy-Konfiguration angepasst: Umfangreiche Drittanbieter-Imports (`streamlit`, `requests`, `bs4`) werden per `follow_imports = "skip"` ausgelassen, während Wizard-Hilfen `disallow_untyped_defs` erzwingen, damit Aufräumarbeiten schrittweise starten können, ohne neue Lockerungen zu riskieren.
- **EN:** Documented the baseline Mypy failures, added temporary ignore overrides for legacy modules, and published the checklist in `docs/mypy_typing_status.md` to guide future cleanups.
  **DE:** Bestehende Mypy-Fehler dokumentiert, temporäre Ignore-Overrides für Legacy-Module ergänzt und die Checkliste in `docs/mypy_typing_status.md` festgehalten, um kommende Aufräumarbeiten zu steuern.
- **EN:** Removed placeholder claim/logo defaults from the sidebar and replaced them with a bilingual "Set branding" call-to-action plus empty defaults in tests.
  **DE:** Platzhalter für Claim und Logo in der Sidebar entfernt – stattdessen erscheint ein zweisprachiger „Branding setzen“-Hinweis, und Tests erwarten nun leere Defaults.
- **EN:** Clarified the supported Python window (`>=3.11,<4.0`) to stop Streamlit deployments from pinning Python 4 previews that conflict with packages such as `backoff`.
  **DE:** Unterstützten Python-Zeitraum (`>=3.11,<4.0`) präzisiert, damit Streamlit-Deployments keine Python-4-Previews wählen, die mit Paketen wie `backoff` kollidieren.
- **EN:** Relaxed the OpenAI SDK requirement to permit the 2.x releases, matching the version available in Streamlit's build environment and unblocking deployments.
  **DE:** Die OpenAI-SDK-Anforderung gelockert, sodass jetzt auch 2.x-Releases erlaubt sind – entspricht der in der Streamlit-Build-Umgebung verfügbaren Version und behebt Deploy-Blocker.
- **EN:** Finalised the wizard navigation: the eight Streamlit pages now follow
  the file order `01_jobad.py` → `08_summary.py`, all legacy step-order flags
  have been removed, and navigation now always uses the step-order router after
  retiring the legacy runner.
  **DE:** Wizard-Navigation finalisiert: Die acht Streamlit-Seiten folgen der
  Dateireihenfolge `01_jobad.py` → `08_summary.py`, sämtliche veralteten
  Step-Order-Schalter wurden entfernt und der Step-Order-Router ersetzt den
  Legacy-Lauf vollständig.
- **EN:** Chip multiselects now expose context-aware bilingual hints, guiding
  users when adding skills, benefits, languages, or job-ad sections.
  **DE:** Chip-Multiselects zeigen nun kontextsensible zweisprachige Hinweise
  und führen beim Hinzufügen von Skills, Benefits, Sprachen oder Anzeigeninhalten.
- **EN:** Updated the wizard to drop ACME/example.com placeholders, using
  bilingual helper text and empty schema defaults that mark required fields
  instead of demo values.
  **DE:** Den Wizard von ACME-/example.com-Platzhaltern befreit: Jetzt geben
  zweisprachige Hinweise Orientierung, während leere Schema-Defaults
  Pflichtfelder kennzeichnen statt Demo-Werte zu befüllen.
- **EN:** Unified the schema layer around `NeedAnalysisProfile`: wizard bindings
  and exports now consume the same canonical dot-paths from
  `constants/keys.ProfilePaths`, with the wizard schema available by default.
  **DE:** Die Schema-Schicht um `NeedAnalysisProfile` vereinheitlicht: Wizard-
  Bindings und Exporte verwenden dieselben kanonischen Dot-Pfade aus
  `constants/keys.ProfilePaths`; der Wizard greift standardmäßig auf diese
  Struktur zu.
- **EN:** Prevent ESCO placeholder URIs from contacting the live API by serving
  cached essential skills whenever offline fixtures include the identifier.
  **DE:** Verhindert, dass ESCO-Platzhalter-URIs die Live-API erreichen, indem
  gespeicherte Kernkompetenzen genutzt werden, sobald Offline-Fixdaten die
  Kennung enthalten.
- **EN:** Refreshed README, developer guide, key registry, and JSON pipeline
  docs to describe the unified schema, current field names, and the latest
  wizard flow in English and German.
  **DE:** README, Developer-Guide, Key-Registry und JSON-Pipeline-Doku
  überarbeitet – mit einheitlichem Schema, aktuellen Feldnamen und dem
  neuesten Wizard-Fluss auf Deutsch und Englisch.
- **EN:** Documented the repository folder structure so maintainers can map
  modules like `pages/`, `wizard/`, and `core/` at a glance.
  **DE:** Die Projektordner dokumentiert, damit Maintainer:innen Verzeichnisse
  wie `pages/`, `wizard/` und `core/` auf einen Blick zuordnen können.
- **EN:** Refined the Summary step with a dedicated "Create a job ad" section featuring a compact field selector, collapsible preferences, and kept manual additions next to the generation controls while relocating the internal-process review to the Process step.
  **DE:** Den Summary-Schritt überarbeitet: Eigener Bereich „Stellenanzeige erstellen“ mit kompakter Feldauswahl und einklappbaren Präferenzen, manuelle Ergänzungen beim Generator belassen und die Übersicht „Interne Prozesse definieren“ in den Prozess-Schritt verschoben.

- **EN:** Routed company web enrichment through `_update_profile` so “Get Info from Web” immediately mirrors updates across sidebar and form inputs.
  **DE:** Unternehmens-Webanreicherungen laufen nun über `_update_profile`, damit „Infos aus dem Web holen“ Änderungen sofort in Sidebar und Formular widerspiegelt.
- **EN:** Replaced unsupported `format: "uri"` markers in the Need Analysis schema with URL patterns, added a whitelist-based sanitizer before Responses API calls, and kept the persisted schema in lockstep.
  **DE:** Nicht unterstützte `format: "uri"`-Marker im Need-Analysis-Schema durch URL-Pattern ersetzt, einen Whitelist-Sanitizer vor Responses-Aufrufen ergänzt und das persistierte Schema synchronisiert.
- **EN:** Introduced the Aurora Fjord palette across both themes and the skill board, blending midnight blues with glacial aqua and ember accents to steady hierarchy and boost contrast.
  **DE:** Die Aurora-Fjord-Palette in beiden Themes und dem Skill-Board eingebracht – Mitternachtsblau, Gletscher-Aqua und Amber-Akzente stabilisieren die Hierarchie und verbessern den Kontrast.
- **EN:** Enforced an 88% coverage floor in CI, uploaded coverage HTML/XML artifacts, and defaulted `llm`-tagged tests to opt-in mode so heuristics stay guarded without blocking offline contributors.
  **DE:** In der CI gilt jetzt eine Abdeckungsuntergrenze von 88 %, Coverage-HTML/XML-Artefakte werden hochgeladen und `llm`-markierte Tests bleiben optional, sodass Heuristiken geschützt werden, ohne Offline-Contributor:innen auszubremsen.
- **EN:** Prevented Streamlit duplicate-key crashes for branding uploads by namespacing the sidebar uploader and persisting assets via safe callbacks.
  **DE:** Streamlit-Abstürze durch doppelte Branding-Upload-Keys verhindert, indem der Sidebar-Uploader einen eigenen Namespace erhält und Assets über sichere Callbacks gespeichert werden.
- **EN:** Migrated legacy session keys such as `company_name` and `contact_email` to the canonical wizard schema paths so scraped profiles prefill the company/contact forms, and aligned the widget factories with the default `get_value`/`_update_profile` callbacks.
  **DE:** Legacy-Session-Keys wie `company_name` und `contact_email` werden nun auf die kanonischen Wizard-Schema-Pfade gemappt, sodass Scrapes die Unternehmens- und Kontakt-Formulare vorbefüllen; die Widget-Factories nutzen dabei standardmäßig das `get_value`/`_update_profile`-Callback-Muster.
- **EN:** Improved Rheinbahn ingestion heuristics: detect "suchen wir in …" cities, route benefit keywords to `company.benefits`, and parse footer contacts with confidence metadata.
  **DE:** Rheinbahn-Heuristiken verbessert: Städte aus "suchen wir in …" erkennen, Benefit-Schlagworte nach `company.benefits` mappen und Footer-Kontakte inklusive Vertrauensmetadaten parsen.
- **EN:** Ensured the Poetry dependency set requires `openai>=1.30.0` so the Responses API tooling matches the pip requirements.
  **DE:** Poetry-Abhängigkeiten verlangen nun `openai>=1.30.0`, damit das Responses-API-Tooling mit den pip-Requirements übereinstimmt.
- **EN:** Hardened optional profile URL sanitisation so canonicalisation and wizard updates trim blanks to `None`, preventing schema resets.
  **DE:** Optionale Profil-URLs weiter gehärtet: Kanonisierung und Wizard-Updates kürzen leere Werte jetzt auf `None`, sodass keine Schema-Resets mehr ausgelöst werden.
- **EN:** Downgraded rule-matcher logs when phone or country values are absent so optional contact fields no longer emit warning-level noise.
  **DE:** Log-Ausgabe des Regelabgleichs herabgestuft, wenn Telefon- oder Länderdaten fehlen, sodass optionale Kontaktfelder keine Warnungen mehr erzeugen.
- **EN:** Rerouted lightweight tasks to `gpt-4.1-mini` and escalated reasoning-heavy flows to `o4-mini`, cascading through `o3` and `gpt-4o` automatically; environment overrides now normalise to these tiers.
  **DE:** Leichte Aufgaben laufen nun auf `gpt-4.1-mini`, während Zusammenfassungen und Erklärungen automatisch auf `o4-mini` (mit Fallbacks über `o3` und `gpt-4o`) eskalieren; Umgebungs-Overrides werden auf diese Stufen normalisiert.
- **EN:** Resolved duplicate Streamlit widget keys for branding uploads by giving the legacy wizard uploader its own identifier and clearing both caches together.
  **DE:** Doppelte Streamlit-Widget-Keys beim Branding-Upload behoben, indem der Legacy-Wizard einen eigenen Schlüssel erhält und beide Caches gemeinsam geleert werden.
- **EN:** Consolidated dependency management so `pyproject.toml` is the deployment
  source of truth, removed the legacy `requirements.txt`, and updated
  deployment scripts to run `pip install .`/`pip install .[dev]`.
  **DE:** Abhängigkeitsverwaltung konsolidiert: `pyproject.toml` dient als
  Deployment-Quelle, das alte `requirements.txt` wurde entfernt und Deploy-
  Skripte nutzen jetzt `pip install .` bzw. `pip install .[dev]`.
- **EN:** Slimmed the default requirement set to core app dependencies and exposed optional OCR/spaCy extras via the `ingest` extra (`pip install .[ingest]`) for contributors who need advanced ingestion features.
  **DE:** Die Standard-Requirements auf zentrale App-Abhängigkeiten verschlankt und optionale OCR-/spaCy-Erweiterungen über das Extra `ingest` (`pip install .[ingest]`) verfügbar gemacht, damit Contributor:innen bei Bedarf die erweiterten Ingestion-Funktionen aktivieren können.
- **EN:** CI, Dev Containers, and Streamlit Cloud now bootstrap dependencies through `pip install .`/`pip install .[dev]`, keeping `pyproject.toml` as the single manifest and guaranteeing extras stay installable from the same metadata.
  **DE:** CI, Dev-Container und Streamlit-Cloud-Deployments laden Abhängigkeiten jetzt über `pip install .` bzw. `pip install .[dev]`, sodass `pyproject.toml` alleinige Quelle bleibt und Extras über dieselben Metadaten zuverlässig installierbar sind.
- **EN:** Added `PyMuPDF` to the primary dependency list so PDF exports for interview guides run on fresh environments without manual installs.
  **DE:** `PyMuPDF` zur primären Abhängigkeitsliste hinzugefügt, damit PDF-Exporte der Interview-Guides in neuen Umgebungen ohne manuelle Installation funktionieren.
- **EN:** Removed the unused `configloader` and `tenacity` dependencies from `requirements.txt` to keep deployments leaner.
  **DE:** Die ungenutzten Abhängigkeiten `configloader` und `tenacity` aus `requirements.txt` entfernt, um Deployments schlanker zu halten.
- **EN:** Updated the skill market fallback caption to explain that benchmarks are missing and encourage capturing skill data instead of showing neutral placeholder numbers.
  **DE:** Die Skill-Markt-Fallback-Beschriftung angepasst: Sie erklärt nun das Fehlen von Benchmarks und fordert zum Erfassen von Skill-Daten auf, statt neutrale Platzhalterzahlen darzustellen.
- **EN:** Moved the sidebar “Benefit ideas” module into the Rewards & Benefits step and positioned the step summary directly above each wizard header.
  **DE:** Das Sidebar-Modul „Benefit-Ideen“ in den Schritt „Leistungen & Benefits“ verschoben und die Schrittübersicht direkt über jede Wizard-Überschrift gesetzt.
- **EN:** Simplified the Summary step layout by dropping the Key highlights block and moving the JSON export button to the bottom for clearer final actions.
  **DE:** Das Layout des Zusammenfassungs-Schritts vereinfacht: Der Block „Wesentliche Eckdaten“ entfällt und der JSON-Export-Button steht jetzt unten für klarere Abschlussaktionen.
- **EN:** Added regression tests for phone number and website URL normalisation to guard the wizard’s new validation paths.
  **DE:** Regressions-Tests für die Normalisierung von Telefonnummern und Website-URLs ergänzt, um die neuen Validierungspfade des Wizards zu schützen.

## v1.1.0 – Wizard Hardening & Schema Alignment / Wizard-Härtung & Schemaabgleich (2025-11-19)

- **EN:** Harmonised WizardRouter navigation so `?step` stays in sync, every step change scrolls to the top, optional skips count as completed, and first-incomplete jumps reuse the new back helper and regression tests.
  **DE:** WizardRouter-Navigation synchronisiert nun `?step`, löst bei jedem Schrittwechsel einen Scroll-to-Top aus, markiert optionale Skips als erledigt und nutzt den neuen Zurück-Helfer plus Regressionstests für First-Incomplete-Sprünge.
- **EN:** Normalise wizard widget defaults via `_ensure_widget_state()` so inputs seed before rendering and Streamlit no longer raises "Cannot set widget" exceptions.
  **DE:** Normalisiert die Widget-Defaults im Wizard über `_ensure_widget_state()`, damit Eingaben vor dem Rendern initialisiert werden und Streamlit keine "Cannot set widget"-Ausnahmen mehr auslöst.
- **EN:** Normalised company contact phone numbers and websites across the wizard, cleaning noisy values and storing cleared fields as `None` for consistent profile state.
  **DE:** Unternehmens-Telefonnummern und Websites im Wizard normalisiert, Störzeichen entfernt und geleerte Felder als `None` im Profil hinterlegt, um den Zustand konsistent zu halten.
- **EN:** Hardened skill/benefit suggestion fallbacks to auto-switch from the Responses API to the legacy chat backend or static shortlists when outages occur; `USE_RESPONSES_API` now coordinates with `USE_CLASSIC_API` so administrators can force either pipeline explicitly.
  **DE:** Skill- und Benefit-Vorschläge nutzen bei Ausfällen automatisch die Chat-Completions-API oder statische Shortlists; `USE_RESPONSES_API` koordiniert mit `USE_CLASSIC_API`, sodass Administrator:innen gezielt einen der Pfade erzwingen können.
- **EN:** Gated all AI suggestion buttons and document generations behind the OpenAI API key; the UI now shows a lock message instead of firing requests when the key is missing.
  **DE:** Sperrt sämtliche KI-Vorschläge und Dokumentgenerierungen, solange kein OpenAI-API-Schlüssel vorliegt, und blendet statt API-Aufrufen einen Hinweis mit Schloss-Symbol ein.
- **EN:** Unified Responses API retry handling logs warnings and triggers chat/static fallbacks whenever calls fail or return invalid JSON payloads.
  **DE:** Vereinheitlichte Responses-Retry-Logik protokolliert Warnungen und aktiviert Chat-/statische Fallbacks, sobald Aufrufe scheitern oder ungültiges JSON liefern.
- **EN:** Moved the remaining legacy wizard helpers into the modular package, exposing `_update_profile` and autofill rendering without dynamic imports for clearer navigation.
  **DE:** Verbleibende Wizard-Helfer wurden in das modulare Paket verlagert; `_update_profile` und die Autofill-Darstellung stehen nun ohne dynamische Importe für bessere Übersicht zur Verfügung.
- **EN:** Extended branding integration with sidebar overrides—logo uploads, colour pickers, and claim edits now feed exports, while job ads and fallbacks mention the slogan and brand colour by default.
  **DE:** Branding-Integration ausgebaut: Sidebar-Overrides für Logo, Farbe und Claim fließen in Exporte ein; Stellenanzeigen und Fallbacks referenzieren Claim und Markenfarbe automatisch.
- **EN:** The UI now boots directly on the RecruitingWizard schema: session state stores the Company/Department/Team payload, wizard pages highlight the canonical fields, and exports read `WIZARD_KEYS_CANONICAL` with alias-backed fallbacks.
  **DE:** Die Oberfläche startet jetzt direkt im RecruitingWizard-Schema: Der Session-State enthält Company-/Department-/Team-Daten, die Wizard-Seiten heben die kanonischen Felder hervor und Exporte nutzen `WIZARD_KEYS_CANONICAL` mit Alias-Fallbacks.
- **EN:** Enforced full NeedAnalysisProfile ↔ wizard alignment by enumerating every schema path in `ProfilePaths`, surfacing them on wizard pages, and verifying coverage via automated tests.
  **DE:** Vollständige NeedAnalysisProfile↔Wizard-Ausrichtung umgesetzt, indem sämtliche Schema-Pfade in `ProfilePaths` erfasst, in den Wizard-Seiten angezeigt und per automatisierten Tests abgesichert werden.
- **EN:** Improved the salary expectation sidebar: it now surfaces the last estimate with its fallback/source label, visualises factor impacts with Plotly, and reuses the static benefit shortlist whenever the AI call returns no items.
  **DE:** Salary-Sidebar verbessert: Zeigt die letzte Schätzung inklusive Fallback-/Quellenhinweis, visualisiert Einflussfaktoren mit Plotly und nutzt die statische Benefit-Shortlist, sobald der KI-Aufruf keine Einträge liefert.

## v1.0.1 – Setup & Branding Refresh / Setup- & Branding-Update (2025-11-05)

### Added / Neu
- **EN:** Branding parser now enriches profiles with `company.logo_url`, `company.brand_color`, and `company.claim`, wiring the logo and claim into the sidebar hero and exports.
  **DE:** Der Branding-Parser ergänzt Profile um `company.logo_url`, `company.brand_color` und `company.claim`, sodass Logo und Claim in Sidebar und Exporten erscheinen.
- **EN:** Documented OpenAI configuration pathways (environment variables, Streamlit secrets, EU base URL) including in-app warnings when the key is missing.
  **DE:** OpenAI-Konfigurationswege (Umgebungsvariablen, Streamlit-Secrets, EU-Basis-URL) dokumentiert – inklusive In-App-Warnung, falls der Schlüssel fehlt.
- **EN:** Added contributor guidance for the normalization pipeline, feature flags, and `ProfilePaths` widget bindings in README and developer docs.
  **DE:** Entwicklerleitfaden für Normalisierungspipeline, Feature-Flags und `ProfilePaths`-Widget-Bindungen in README und Doku ergänzt.

### Fixed / Behoben
- **EN:** Resolved the Company step autofill crash caused by branding assets missing dominant colours.
  **DE:** Absturz der Unternehmens-Autofill-Logik behoben, wenn Branding-Assets keine dominanten Farben lieferten.
- **EN:** Hardened structured extraction payload handling to recover gracefully from invalid JSON envelopes.
  **DE:** Verarbeitung der strukturierten Extraktions-Payload gehärtet, sodass ungültige JSON-Hüllen sauber abgefangen werden.
- **EN:** Fixed media uploads that previously failed when file names contained non-ASCII characters.
  **DE:** Fehler bei Medien-Uploads korrigiert, wenn Dateinamen Nicht-ASCII-Zeichen enthielten.

### Refactored / Refaktoriert
- **EN:** Unified schema keys via `constants.keys.ProfilePaths` across wizard steps, state synchronisation, and exports (CS_SCHEMA_PROPAGATE).
  **DE:** Schema-Keys über `constants.keys.ProfilePaths` zwischen Wizard, State-Sync und Exporten vereinheitlicht (CS_SCHEMA_PROPAGATE).

### Docs / Doku
- **EN:** README now highlights feature flags, Poppler/Tesseract prerequisites, and the extraction → normalisation pipeline.
  **DE:** README weist nun auf Feature-Flags, Poppler/Tesseract-Voraussetzungen und die Extraktions-→-Normalisierungspipeline hin.
- **EN:** Added developer snippets for creating wizard fields and extending rule-based extraction.
  **DE:** Entwickler-Snippets für neue Wizard-Felder und die Erweiterung regelbasierter Extraktion ergänzt.

## v1.0.0 – Wizard-Vollmodernisierung & KI-Assistenten (2025-10-27)

- feat: standardise wizard layout, schema keys, and export mapping across all steps (CS_SCHEMA_PROPAGATE)
  - Feature: Wizard-Layout, Schema-Keys und Export-Mapping für alle Schritte vereinheitlicht (CS_SCHEMA_PROPAGATE)
- feat: add pragmatic/formal/casual intro captions (EN/DE) to every step via `panel_intro_variants`
  - Feature: Pragmatische, formelle und lockere Intro-Captions (DE/EN) für jeden Schritt über `panel_intro_variants`
- feat: expand AI helpers with refreshed skill/benefit/responsibility suggestions and interview guide generation
  - Feature: KI-Helfer für Skills, Benefits, Verantwortlichkeiten und Interview-Guides erweitert
- refactor: extract reusable wizard components for suggestion chips, inputs, and state sync
  - Refactor: Wiederverwendbare Wizard-Komponenten für Suggestion-Chips, Eingaben und State-Sync extrahiert
- feat: streamline navigation UX with top-of-step focus, responsive layout, and mobile stacking
  - Feature: Navigations-UX mit Top-of-Step-Fokus, responsivem Layout und Mobile-Stacking optimiert
- fix: correct invalid city fallbacks and reassign flexible hours to employment work schedule (CS_SCHEMA_PROPAGATE)
  - Fix: Ungültige Städtewerte korrigiert und flexible Arbeitszeiten dem Arbeitszeitplan zugeordnet (CS_SCHEMA_PROPAGATE)
- fix: gate AI suggestions behind explicit user triggers and reset caches on refresh
  - Fix: KI-Vorschläge nur nach aktiver Auslösung und Cache-Reset bei Aktualisierung
- fix: cover outstanding wizard regression tests for skill board, legacy state, and error banners
  - Fix: Ausstehende Wizard-Regressionstests für Skill-Board, Legacy-State und Fehlermeldungen abgedeckt
- docs: capture unified design tokens, hover/focus styling, and mobile accessibility guidance
  - Dokumentation: Einheitliche Design-Tokens, Hover/Fokus-Styling und mobile Accessibility-Anleitung dokumentiert
- chore: align linting, mypy checks, and deployment requirements for the release train
  - Chore: Linting-, mypy-Prüfungen und Deployment-Requirements für den Release-Train abgestimmt
- docs: update README and changelog, bump version identifiers to 1.0.0, and confirm release readiness
  - Dokumentation: README und Changelog aktualisiert, Versionsnummern auf 1.0.0 gesetzt und Release-Bereitschaft bestätigt

## v0.5 – GPT-5-Updates und RAG-Support (2025-02-18)
- docs: refresh README, agent catalog, and telemetry guides with bilingual RAG + gap-analysis instructions (EN/DE)
  - Dokumentation: aktualisiert README, Agenten-Übersicht und Telemetrie-Leitfaden mit zweisprachigen RAG- und Gap-Analyse-Hinweisen (DE/EN)
- fix: delay critical location city gating to later wizard sections so early validation only flags the company country (EN/DE)
  - Fix: verschiebt die kritische Prüfung der Stadt auf spätere Wizard-Abschnitte, damit zu Beginn nur das Unternehmensland verlangt wird (DE/EN)
- feat: auto-describe extraction tools with highlighted schema fields while keeping custom overrides for salary and other agents (EN/DE)
  - Feature: beschreibt Extraktions-Tools automatisch mit hervorgehobenen Schemafeldern und erlaubt weiter maßgeschneiderte Texte für Gehalts- oder andere Agenten (DE/EN)
- refactor: rename structured extraction handles to `NeedAnalysisProfile` and salary responses to `SalaryExpectationResponse` for consistent schema naming (EN/DE)
  - Refactor: vereinheitlicht die Funktionsnamen für strukturierte Extraktion auf `NeedAnalysisProfile` bzw. `SalaryExpectationResponse`, damit sie den Schemanamen entsprechen (DE/EN)

- feat: switch RAG embeddings to `text-embedding-3-large` (3,072-dim) and add `cli/rebuild_vector_store.py` to re-embed existing OpenAI stores (EN/DE)
  - Run `python -m cli.rebuild_vector_store <source_store_id>` and point `VECTOR_STORE_ID` to the printed target once validation passes.
  - Feature: stellt RAG-Embeddings auf `text-embedding-3-large` (3.072 Dimensionen) um und liefert `cli/rebuild_vector_store.py` zum Neu-Einbetten bestehender OpenAI-Stores (DE/EN)
  - Nach dem Lauf von `python -m cli.rebuild_vector_store <source_store_id>` die neue Store-ID in `VECTOR_STORE_ID` übernehmen.
- feat: allow opting into classic Chat Completions via `USE_CLASSIC_API` while keeping Responses as the default (EN/DE)
  - Feature: erlaubt über `USE_CLASSIC_API` den Wechsel zur klassischen Chat-Completions-API, während Responses der Standard bleibt (DE/EN)
- chore: raise OpenAI SDK minimum to 1.99.3 to stay compatible with updated Responses stream events (EN/DE)
  - Chore: hebt die Mindestversion des OpenAI-SDKs auf 1.99.3 an, um mit den aktualisierten Responses-Streaming-Ereignissen kompatibel zu bleiben (DE/EN)
- feat: re-enable ESCO occupation + essential skill seeding in follow-up question logic (EN)
  - Feature: reaktiviert ESCO-Beruf- und Kernkompetenz-Vorschläge in der Follow-up-Logik (DE)
- chore: consolidate dependency management under `requirements.txt` and drop setup-based installs (EN/DE)
  - Chore: bündelt die Abhängigkeitsverwaltung in `requirements.txt` und entfernt setup-basierte Installationen (DE/EN)
- fix: pin `streamlit-sortables` to 0.3.1 to restore deployment compatibility (EN)
  - Fix: setzt `streamlit-sortables` auf Version 0.3.1 fest, um die Bereitstellung wiederherzustellen (DE)
- docs: document the content cost router, GPT-4/GPT-3.5 fallback flow, and model override toggle (EN/DE)
  - Dokumentation: beschreibt den Content-Kostenrouter, den GPT-4/GPT-3.5-Fallback-Flow und den Modell-Override-Umschalter (DE/EN)<|MERGE_RESOLUTION|>--- conflicted
+++ resolved
@@ -2,7 +2,6 @@
 
 ## Unreleased
 
-<<<<<<< HEAD
 - **EN:** Introduced a `config.set_api_mode()` helper that flips both
   `USE_RESPONSES_API` and `USE_CLASSIC_API` atomically and wired it to a new
   bilingual debug panel in the wizard UI. Admins can now enable verbose error
@@ -14,16 +13,6 @@
   Fehlerdiagnosen aktivieren und zur Laufzeit zwischen Responses- und
   Chat-Completions-API wechseln, wobei nachgelagerte Module die neuen Flags
   sofort sehen.
-=======
-- **EN:** Fixed the structured Need Analysis extraction pipeline so parser-
-  validated payloads are returned immediately instead of triggering the
-  plain JSON fallback, ensuring every caller receives schema-compliant
-  data without extra prompts.
-  **DE:** Die strukturierte Need-Analysis-Extraktion liefert validierte
-  Parser-Daten jetzt sofort zurück, statt den einfachen JSON-Fallback zu
-  starten, sodass alle Aufrufer ohne zusätzliche Prompts schema-konforme
-  Antworten bekommen.
->>>>>>> 827358d8
 
 - **EN:** Extracted the wizard field/section metadata into `wizard/metadata.py` and
   switched `wizard_router` plus its navigation tests to import it directly so the
