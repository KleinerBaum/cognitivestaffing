# Changelog

## Unreleased

- **EN:** Sidebar imports the wizard metadata/logic helpers directly at module
  load, removing the memoized `_wizard_exports()` wrapper and documenting the
  remaining import-order contract so circular dependencies stay impossible.
  **DE:** Die Sidebar lädt die Wizard-Metadaten/-Logik jetzt direkt beim Modul-
  Import, entfernt den `_wizard_exports()`-Cache und dokumentiert die
  verbleibenden Import-Reihenfolgen, damit keine Kreisabhängigkeiten entstehen.
- **EN:** Refined the salary sidebar so estimates focus on the job title, core responsibilities, must-have and nice-to-have requirements, tools/tech/certificates, language expectations, industry, and city hints; the Streamlit navigation no longer exposes the redundant overview entry.
  **DE:** Die Gehaltsschätzung nutzt jetzt Jobtitel, Kernaufgaben, Muss- und Nice-to-have-Anforderungen, Tools/Technologien/Zertifikate, Sprachvorgaben, Branche sowie Stadthinweise als Basis und blendet den überflüssigen Überblick-Link aus der Streamlit-Navigation aus.
- **EN:** Replaced every `use_container_width` flag with the new
  `width` argument across Streamlit widgets to remove the 2025
  deprecation warning while keeping the stretch layout intact.
  **DE:** Sämtliche `use_container_width`-Schalter auf das neue
  `width`-Argument der Streamlit-Widgets umgestellt, damit die
  angekündigte Deprecation-Warnung für 2025 entfällt und das
  Stretch-Layout erhalten bleibt.
<<<<<<< HEAD
- **EN:** The wizard progress tracker now counts each page’s required fields
  plus critical schema paths so Job Ad, Follow-ups, Interview, and Summary stay
  at 0 % until users complete them and never show 100 % when empty.
  **DE:** Der Wizard-Fortschritt berücksichtigt jetzt die Pflichtfelder und
  kritischen Schema-Pfade aller Schritte, sodass Job-Ad, Follow-ups, Interview
  und Summary bei 0 % bleiben, bis sie abgeschlossen sind, und leer nicht
  länger 100 % anzeigen.
=======
- **EN:** Stored onboarding source errors (flag + localized text) in
  `st.session_state`, ensuring the exact `st.error` copy persists on the
  page until a new URL/upload succeeds.
  **DE:** Onboarding-Importfehler (Flag + lokalisierter Text) werden nun
  in `st.session_state` gehalten, sodass die genaue `st.error`-Meldung
  bestehen bleibt, bis eine neue URL/ein Upload erfolgreich ist.
>>>>>>> d7225bbc
- **EN:** Added a Quick vs Precise toggle in the settings sidebar that maps to `gpt-4.1-mini`/minimal reasoning or `o4-mini`/high reasoning, reuses cached structured extractions, and parallelises vector-store lookups for faster responses.
  **DE:** Einen Schnell-/Präzisionsmodus in der Seitenleiste ergänzt, der zwischen `gpt-4.1-mini` mit minimalem Denkaufwand und `o4-mini` mit hohem Denkaufwand umschaltet, strukturierte Extraktionen cached und Vector-Store-Abfragen parallelisiert.
- **EN:** Closed the Interview Guide Responses schema by enforcing
  `additionalProperties: false` on every object level and adding a
  regression test so OpenAI no longer rejects the format.
  **DE:** Das Interview-Guide-Responses-Schema abgedichtet, indem
  `additionalProperties: false` auf allen Objekt-Ebenen erzwungen und
  ein Regressionstest ergänzt wurde, sodass OpenAI das Format wieder
  akzeptiert.
- **EN:** Renamed all OpenAI helper parameters from `max_tokens` to
  `max_completion_tokens` so every Responses and Chat call uses the
  official field name and avoids unsupported-parameter warnings on the
  latest models.
  **DE:** Sämtliche OpenAI-Helfer von `max_tokens` auf
  `max_completion_tokens` umgestellt, damit alle Responses- und
  Chat-Aufrufe den offiziellen Feldnamen nutzen und neue Modelle keine
  Warnungen wegen nicht unterstützter Parameter mehr ausgeben.
- **EN:** Added a dedicated "Q&A" wizard step that surfaces generated follow-up questions right after extraction, complete with interactive input widgets to capture SME responses inline.
  **DE:** Einen eigenen "Q&A"-Wizard-Schritt ergänzt, der die generierten Anschlussfragen direkt nach der Extraktion bündelt und mit interaktiven Eingabefeldern für unmittelbares Eintragen der SME-Antworten versieht.
- **EN:** Hardened benefit suggestions by cascading through the legacy Chat backend before falling back to the static shortlist when Responses output is missing or malformed.
  **DE:** Benefit-Vorschläge robuster gemacht, indem vor der statischen Shortlist zuerst der Legacy-Chat-Backend-Aufruf versucht wird, falls die Responses-Antwort fehlt oder fehlerhaft ist.
- **EN:** Retired the last Wizard v1 scaffolding – removed the unused
  `wizard_state['feature']` bootstrap and the deprecated
  `core.schema` aliases/`coerce_and_fill_wizard` helper now that the
  `SCHEMA_WIZARD_V1` flag is gone for good, and added a regression test
  that fails if those legacy strings reappear in Python sources.
  **DE:** Letzte Wizard-v1-Stützen entfernt – der ungenutzte
  `wizard_state['feature']`-Bootstrap sowie die veralteten
  `core.schema`-Aliasse bzw. der `coerce_and_fill_wizard`-Helper sind nach dem
  endgültigen Aus für `SCHEMA_WIZARD_V1` gelöscht; zusätzlich prüft ein
  Regressionstest, dass diese Legacy-Strings nicht zurückkehren.
- **EN:** Integrated LangChain’s `StructuredOutputParser` and `PydanticOutputParser` into the extraction stack so prompts ship
  with generated format instructions and responses deserialize straight into `NeedAnalysisProfile` without manual JSON plumbing.
  **DE:** LangChains `StructuredOutputParser` und `PydanticOutputParser` im Extraktions-Stack verankert, sodass Prompts
  automatische Format-Hinweise erhalten und Antworten ohne manuelle JSON-Nachbearbeitung direkt in `NeedAnalysisProfile`
  einfließen.
- **EN:** Polished the Streamlit experience with a branded hero banner, a
  three-tab summary layout (Profile overview, Insights, Export), an interactive
  Plotly salary visualisation, and an ESCO skill explorer that caches
  descriptions for fast lookups.
  **DE:** Die Streamlit-Erfahrung mit gebrandetem Hero-Banner, dreigeteilter
  Zusammenfassung („Profilübersicht“, „Insights“, „Export“), interaktiver
  Plotly-Gehaltssicht und einem ESCO-Skill-Explorer mit gecachten
  Beschreibungen verfeinert.
- **EN:** Added dedicated `department.*` and `team.*` profile sections, a
  customer-contact flag for `position.*`, and requirement toggles for
  background, reference, and portfolio checks. Step 3 (Team & Context) now
  binds these fields end-to-end, the follow-up logic validates them as critical
  before advancing, and the schema propagation script refreshes generated
  components.
  **DE:** Eigene `department.*`- und `team.*`-Profilebenen ergänzt, einen
  Kundenkontakt-Schalter für `position.*` eingeführt und Anforderungs-Toggles
  für Background-, Referenz- und Portfolio-Prüfungen hinzugefügt. Schritt 3
  („Team & Kontext“) bindet die Felder durchgängig ein, die Folgefragen-Logik
  behandelt sie vor dem Weiterklicken als kritisch und das Schema-Propagation-
  Skript aktualisiert die generierten Komponenten.
- **EN:** Rebuilt the onboarding entry experience with a five-line bilingual
  briefing on OpenAI/ESCO-powered intake, centred URL/upload inputs of equal
  width, retired the manual text area, and swapped the green gradient CTA for a
  compact continue control.
  **DE:** Das Onboarding neu inszeniert: Fünf zweisprachige Briefing-Zeilen zu
  OpenAI-/ESCO-gestützter Intake, mittig ausgerichtete URL-/Upload-Felder in
  gleicher Breite, das manuelle Textfeld entfernt und den grünen
  Gradient-CTA durch einen kompakten Weiter-Button ersetzt.
- **EN:** The onboarding URL/upload fields and continue button stay disabled
  (with a bilingual hint) until an OpenAI API key unlocks LLM ingestion, so
  users cannot trigger uploads while AI features are offline.
  **DE:** Onboarding-URL-/Upload-Felder sowie der Weiter-Button bleiben (mit
  zweisprachigem Hinweis) deaktiviert, bis ein OpenAI-API-Schlüssel die
  LLM-Intake freischaltet – dadurch lassen sich keine Uploads starten, wenn die
  KI-Funktionen offline sind.
- **EN:** Updated the onboarding continue CTA to display the compact
  `Weiter ▶ / Next ▶` label using the primary button styling from the compact
  CTA spec, ensuring the entry step mirrors the refreshed design tokens.
  **DE:** Der Onboarding-Weiter-CTA zeigt nun das kompakte Label
  `Weiter ▶ / Next ▶` mit dem Primary-Button-Styling der kompakten CTA-Spezifikationen,
  damit der Einstiegs-Schritt die erneuerten Design-Tokens widerspiegelt.
- **EN:** Rolled out a tabbed extraction review in step 1 with editable company,
  role, logistics, requirements, and process tabs, added an interactive
  completion tracker across all eight steps, modernised follow-up questions with
  chip suggestions and field-aware widgets, and derived the brand colour from
  uploaded logos to auto-fill `company.brand_color`.
  **DE:** Eine tabbasierte Extraktionsübersicht im ersten Schritt eingeführt,
  in der Unternehmens-, Rollen-, Logistik-, Anforderungs- und Prozessdaten
  sofort bearbeitbar sind; ein interaktiver Fortschrittstracker über alle acht
  Schritte zeigt den Erfüllungsgrad, Anschlussfragen nutzen Chip-Vorschläge und
  feldspezifische Widgets und hochgeladene Logos liefern automatisch die
  Markenfarbe für `company.brand_color`.


- **EN:** Streamlined the sidebar by removing page navigation links, stacking the dark-mode and language switches vertically with flag icons, and triggering salary estimates automatically once job title plus a location hint are available; the panel now lists required fields, summarises the top five drivers in one sentence, and exposes the raw calculation data.
  **DE:** Die Sidebar wurde verschlankt: Seiten-Links entfernt, Dark-Mode- und Sprachumschalter untereinander mit Flaggen-Icons angeordnet und Gehaltsschätzungen starten automatisch, sobald Jobtitel und ein Standorthinweis vorliegen; die Ansicht zeigt die benötigten Felder, fasst die fünf wichtigsten Faktoren in einem Satz zusammen und blendet die Berechnungsdaten sichtbar ein.
- **EN:** Removed the legacy `wizard.layout` widget helpers; the widget factory now wires Streamlit inputs directly to `_update_profile` and exposes the bindings via `wizard.wizard`.
  **DE:** Die veralteten `wizard.layout`-Widget-Helfer entfernt; die Widget-Factory verbindet Streamlit-Inputs jetzt direkt mit `_update_profile` und stellt die Bindings über `wizard.wizard` bereit.
- **EN:** Introduced the `RESPONSES_ALLOW_TOOLS` feature flag: tool payloads stay disabled on Responses by default for the 2025 rollout, while the client automatically falls back to the chat backend whenever tools are required unless the flag is set to `1`.
  **DE:** Das Feature-Flag `RESPONSES_ALLOW_TOOLS` ergänzt: Tool-Payloads bleiben für den Responses-Rollout 2025 standardmäßig deaktiviert, und der Client wechselt automatisch auf das Chat-Backend, sobald Tools benötigt werden – außer das Flag steht auf `1`.
- **EN:** Switched the `Requirements` certificate synchronisation validator to
  the instance-based Pydantic v2 style, silencing deprecation warnings during
  tests and preparing the model for Pydantic 3.
  **DE:** Den Validator zur Synchronisierung der Zertifikatslisten in
  `Requirements` auf die instanzbasierte Pydantic-v2-Schreibweise umgestellt,
  sodass die Deprecation-Warnung in den Tests entfällt und wir für Pydantic 3
  vorbereitet sind.
- **EN:** Normalised legacy helpers to snake_case and added missing return/argument
  type hints across wizard prompts, keeping linting strictness aligned with the
  repository-wide PEP 8 typing expectations.
  **DE:** Legacy-Helfer auf snake_case umgestellt und fehlende Rückgabe- bzw.
  Argument-Typannotationen in Wizard-Prompts ergänzt, damit die strengen
  PEP-8-/Typing-Vorgaben des Repos konsistent bleiben.
- **EN:** Expanded smoke and unit tests for the wizard agent tools (graph,
  knowledge, vacancy, safety) and page metadata to close coverage gaps and guard
  fallback behaviours.
  **DE:** Smoke- und Unit-Tests für die Wizard-Agent-Tools (Graph, Knowledge,
  Vacancy, Safety) sowie die Seiten-Metadaten erweitert, um Abdeckungs­lücken zu
  schließen und Fallback-Verhalten abzusichern.
- **EN:** Locked all OpenTelemetry packages to version 1.26.0, exposed the
  optional ingestion libraries via `pyproject.toml`, and refreshed
  `artifacts/pip.freeze.txt` so deployments use a consistent stack.
  **DE:** Alle OpenTelemetry-Pakete auf Version 1.26.0 fixiert, die optionalen
  Ingestion-Bibliotheken in `pyproject.toml` abgebildet und
  `artifacts/pip.freeze.txt` aktualisiert, damit Deployments auf einem
  konsistenten Stack laufen.
- **EN:** Excised the deprecated `wizard._legacy` runner and scrubbed remaining
  references so the Streamlit wizard always boots through `WizardRouter`.
  **DE:** Den veralteten `wizard._legacy`-Runner vollständig entfernt und alle
  Restverweise bereinigt, sodass der Streamlit-Wizard konsequent über den
  `WizardRouter` startet.
- **EN:** Removed the `sidebar.*` mypy ignore, introduced explicit type aliases, and tightened colour helpers so the sidebar module now passes static checks without suppressions.
  **DE:** Das `sidebar.*`-Mypy-Ignorieren entfernt, explizite Type-Aliases ergänzt und die Farbhelfer präzisiert, sodass das Sidebar-Modul jetzt ohne Unterdrückungen die statischen Prüfungen besteht.
- **EN:** Documented focused pytest loops in the developer guide, covering scoped
  modules, keyword filters, and marking known failures while expectations catch
  intentional behaviour changes.
  **DE:** Fokussierte Pytest-Schleifen im Developer-Guide dokumentiert – mit
  Hinweisen zu Modul-Läufen, Stichwortfiltern sowie XFAIL-Markierungen und
  aktualisierten Erwartungen bei absichtlichen Verhaltensänderungen.
- **EN:** Tuned the Mypy configuration to skip heavy third-party imports (`streamlit`, `requests`, `bs4`) while enforcing `disallow_untyped_defs` on wizard helpers so incremental cleanup can start without regressing strictness on new code.
  **DE:** Die Mypy-Konfiguration angepasst: Umfangreiche Drittanbieter-Imports (`streamlit`, `requests`, `bs4`) werden per `follow_imports = "skip"` ausgelassen, während Wizard-Hilfen `disallow_untyped_defs` erzwingen, damit Aufräumarbeiten schrittweise starten können, ohne neue Lockerungen zu riskieren.
- **EN:** Documented the baseline Mypy failures, added temporary ignore overrides for legacy modules, and published the checklist in `docs/mypy_typing_status.md` to guide future cleanups.
  **DE:** Bestehende Mypy-Fehler dokumentiert, temporäre Ignore-Overrides für Legacy-Module ergänzt und die Checkliste in `docs/mypy_typing_status.md` festgehalten, um kommende Aufräumarbeiten zu steuern.
- **EN:** Removed placeholder claim/logo defaults from the sidebar and replaced them with a bilingual "Set branding" call-to-action plus empty defaults in tests.
  **DE:** Platzhalter für Claim und Logo in der Sidebar entfernt – stattdessen erscheint ein zweisprachiger „Branding setzen“-Hinweis, und Tests erwarten nun leere Defaults.
- **EN:** Clarified the supported Python window (`>=3.11,<4.0`) to stop Streamlit deployments from pinning Python 4 previews that conflict with packages such as `backoff`.
  **DE:** Unterstützten Python-Zeitraum (`>=3.11,<4.0`) präzisiert, damit Streamlit-Deployments keine Python-4-Previews wählen, die mit Paketen wie `backoff` kollidieren.
- **EN:** Relaxed the OpenAI SDK requirement to permit the 2.x releases, matching the version available in Streamlit's build environment and unblocking deployments.
  **DE:** Die OpenAI-SDK-Anforderung gelockert, sodass jetzt auch 2.x-Releases erlaubt sind – entspricht der in der Streamlit-Build-Umgebung verfügbaren Version und behebt Deploy-Blocker.
- **EN:** Finalised the wizard navigation: the eight Streamlit pages now follow
  the file order `01_jobad.py` → `08_summary.py`, all legacy step-order flags
  have been removed, and navigation now always uses the step-order router after
  retiring the legacy runner.
  **DE:** Wizard-Navigation finalisiert: Die acht Streamlit-Seiten folgen der
  Dateireihenfolge `01_jobad.py` → `08_summary.py`, sämtliche veralteten
  Step-Order-Schalter wurden entfernt und der Step-Order-Router ersetzt den
  Legacy-Lauf vollständig.
- **EN:** Chip multiselects now expose context-aware bilingual hints, guiding
  users when adding skills, benefits, languages, or job-ad sections.
  **DE:** Chip-Multiselects zeigen nun kontextsensible zweisprachige Hinweise
  und führen beim Hinzufügen von Skills, Benefits, Sprachen oder Anzeigeninhalten.
- **EN:** Updated the wizard to drop ACME/example.com placeholders, using
  bilingual helper text and empty schema defaults that mark required fields
  instead of demo values.
  **DE:** Den Wizard von ACME-/example.com-Platzhaltern befreit: Jetzt geben
  zweisprachige Hinweise Orientierung, während leere Schema-Defaults
  Pflichtfelder kennzeichnen statt Demo-Werte zu befüllen.
- **EN:** Unified the schema layer around `NeedAnalysisProfile`: wizard bindings
  and exports now consume the same canonical dot-paths from
  `constants/keys.ProfilePaths`, with the wizard schema available by default.
  **DE:** Die Schema-Schicht um `NeedAnalysisProfile` vereinheitlicht: Wizard-
  Bindings und Exporte verwenden dieselben kanonischen Dot-Pfade aus
  `constants/keys.ProfilePaths`; der Wizard greift standardmäßig auf diese
  Struktur zu.
- **EN:** Prevent ESCO placeholder URIs from contacting the live API by serving
  cached essential skills whenever offline fixtures include the identifier.
  **DE:** Verhindert, dass ESCO-Platzhalter-URIs die Live-API erreichen, indem
  gespeicherte Kernkompetenzen genutzt werden, sobald Offline-Fixdaten die
  Kennung enthalten.
- **EN:** Refreshed README, developer guide, key registry, and JSON pipeline
  docs to describe the unified schema, current field names, and the latest
  wizard flow in English and German.
  **DE:** README, Developer-Guide, Key-Registry und JSON-Pipeline-Doku
  überarbeitet – mit einheitlichem Schema, aktuellen Feldnamen und dem
  neuesten Wizard-Fluss auf Deutsch und Englisch.
- **EN:** Documented the repository folder structure so maintainers can map
  modules like `pages/`, `wizard/`, and `core/` at a glance.
  **DE:** Die Projektordner dokumentiert, damit Maintainer:innen Verzeichnisse
  wie `pages/`, `wizard/` und `core/` auf einen Blick zuordnen können.
- **EN:** Refined the Summary step with a dedicated "Create a job ad" section featuring a compact field selector, collapsible preferences, and kept manual additions next to the generation controls while relocating the internal-process review to the Process step.
  **DE:** Den Summary-Schritt überarbeitet: Eigener Bereich „Stellenanzeige erstellen“ mit kompakter Feldauswahl und einklappbaren Präferenzen, manuelle Ergänzungen beim Generator belassen und die Übersicht „Interne Prozesse definieren“ in den Prozess-Schritt verschoben.

- **EN:** Routed company web enrichment through `_update_profile` so “Get Info from Web” immediately mirrors updates across sidebar and form inputs.
  **DE:** Unternehmens-Webanreicherungen laufen nun über `_update_profile`, damit „Infos aus dem Web holen“ Änderungen sofort in Sidebar und Formular widerspiegelt.
- **EN:** Replaced unsupported `format: "uri"` markers in the Need Analysis schema with URL patterns, added a whitelist-based sanitizer before Responses API calls, and kept the persisted schema in lockstep.
  **DE:** Nicht unterstützte `format: "uri"`-Marker im Need-Analysis-Schema durch URL-Pattern ersetzt, einen Whitelist-Sanitizer vor Responses-Aufrufen ergänzt und das persistierte Schema synchronisiert.
- **EN:** Introduced the Aurora Fjord palette across both themes and the skill board, blending midnight blues with glacial aqua and ember accents to steady hierarchy and boost contrast.
  **DE:** Die Aurora-Fjord-Palette in beiden Themes und dem Skill-Board eingebracht – Mitternachtsblau, Gletscher-Aqua und Amber-Akzente stabilisieren die Hierarchie und verbessern den Kontrast.
- **EN:** Enforced an 88% coverage floor in CI, uploaded coverage HTML/XML artifacts, and defaulted `llm`-tagged tests to opt-in mode so heuristics stay guarded without blocking offline contributors.
  **DE:** In der CI gilt jetzt eine Abdeckungsuntergrenze von 88 %, Coverage-HTML/XML-Artefakte werden hochgeladen und `llm`-markierte Tests bleiben optional, sodass Heuristiken geschützt werden, ohne Offline-Contributor:innen auszubremsen.
- **EN:** Prevented Streamlit duplicate-key crashes for branding uploads by namespacing the sidebar uploader and persisting assets via safe callbacks.
  **DE:** Streamlit-Abstürze durch doppelte Branding-Upload-Keys verhindert, indem der Sidebar-Uploader einen eigenen Namespace erhält und Assets über sichere Callbacks gespeichert werden.
- **EN:** Migrated legacy session keys such as `company_name` and `contact_email` to the canonical wizard schema paths so scraped profiles prefill the company/contact forms, and aligned the widget factories with the default `get_value`/`_update_profile` callbacks.
  **DE:** Legacy-Session-Keys wie `company_name` und `contact_email` werden nun auf die kanonischen Wizard-Schema-Pfade gemappt, sodass Scrapes die Unternehmens- und Kontakt-Formulare vorbefüllen; die Widget-Factories nutzen dabei standardmäßig das `get_value`/`_update_profile`-Callback-Muster.
- **EN:** Improved Rheinbahn ingestion heuristics: detect "suchen wir in …" cities, route benefit keywords to `company.benefits`, and parse footer contacts with confidence metadata.
  **DE:** Rheinbahn-Heuristiken verbessert: Städte aus "suchen wir in …" erkennen, Benefit-Schlagworte nach `company.benefits` mappen und Footer-Kontakte inklusive Vertrauensmetadaten parsen.
- **EN:** Ensured the Poetry dependency set requires `openai>=1.30.0` so the Responses API tooling matches the pip requirements.
  **DE:** Poetry-Abhängigkeiten verlangen nun `openai>=1.30.0`, damit das Responses-API-Tooling mit den pip-Requirements übereinstimmt.
- **EN:** Hardened optional profile URL sanitisation so canonicalisation and wizard updates trim blanks to `None`, preventing schema resets.
  **DE:** Optionale Profil-URLs weiter gehärtet: Kanonisierung und Wizard-Updates kürzen leere Werte jetzt auf `None`, sodass keine Schema-Resets mehr ausgelöst werden.
- **EN:** Downgraded rule-matcher logs when phone or country values are absent so optional contact fields no longer emit warning-level noise.
  **DE:** Log-Ausgabe des Regelabgleichs herabgestuft, wenn Telefon- oder Länderdaten fehlen, sodass optionale Kontaktfelder keine Warnungen mehr erzeugen.
- **EN:** Rerouted lightweight tasks to `gpt-4.1-mini` and escalated reasoning-heavy flows to `o4-mini`, cascading through `o3` and `gpt-4o` automatically; environment overrides now normalise to these tiers.
  **DE:** Leichte Aufgaben laufen nun auf `gpt-4.1-mini`, während Zusammenfassungen und Erklärungen automatisch auf `o4-mini` (mit Fallbacks über `o3` und `gpt-4o`) eskalieren; Umgebungs-Overrides werden auf diese Stufen normalisiert.
- **EN:** Resolved duplicate Streamlit widget keys for branding uploads by giving the legacy wizard uploader its own identifier and clearing both caches together.
  **DE:** Doppelte Streamlit-Widget-Keys beim Branding-Upload behoben, indem der Legacy-Wizard einen eigenen Schlüssel erhält und beide Caches gemeinsam geleert werden.
- **EN:** Consolidated dependency management so `pyproject.toml` is the deployment
  source of truth, removed the legacy `requirements.txt`, and updated
  deployment scripts to run `pip install .`/`pip install .[dev]`.
  **DE:** Abhängigkeitsverwaltung konsolidiert: `pyproject.toml` dient als
  Deployment-Quelle, das alte `requirements.txt` wurde entfernt und Deploy-
  Skripte nutzen jetzt `pip install .` bzw. `pip install .[dev]`.
- **EN:** Slimmed the default requirement set to core app dependencies and exposed optional OCR/spaCy extras via the `ingest` extra (`pip install .[ingest]`) for contributors who need advanced ingestion features.
  **DE:** Die Standard-Requirements auf zentrale App-Abhängigkeiten verschlankt und optionale OCR-/spaCy-Erweiterungen über das Extra `ingest` (`pip install .[ingest]`) verfügbar gemacht, damit Contributor:innen bei Bedarf die erweiterten Ingestion-Funktionen aktivieren können.
- **EN:** CI, Dev Containers, and Streamlit Cloud now bootstrap dependencies through `pip install .`/`pip install .[dev]`, keeping `pyproject.toml` as the single manifest and guaranteeing extras stay installable from the same metadata.
  **DE:** CI, Dev-Container und Streamlit-Cloud-Deployments laden Abhängigkeiten jetzt über `pip install .` bzw. `pip install .[dev]`, sodass `pyproject.toml` alleinige Quelle bleibt und Extras über dieselben Metadaten zuverlässig installierbar sind.
- **EN:** Added `PyMuPDF` to the primary dependency list so PDF exports for interview guides run on fresh environments without manual installs.
  **DE:** `PyMuPDF` zur primären Abhängigkeitsliste hinzugefügt, damit PDF-Exporte der Interview-Guides in neuen Umgebungen ohne manuelle Installation funktionieren.
- **EN:** Removed the unused `configloader` and `tenacity` dependencies from `requirements.txt` to keep deployments leaner.
  **DE:** Die ungenutzten Abhängigkeiten `configloader` und `tenacity` aus `requirements.txt` entfernt, um Deployments schlanker zu halten.
- **EN:** Updated the skill market fallback caption to explain that benchmarks are missing and encourage capturing skill data instead of showing neutral placeholder numbers.
  **DE:** Die Skill-Markt-Fallback-Beschriftung angepasst: Sie erklärt nun das Fehlen von Benchmarks und fordert zum Erfassen von Skill-Daten auf, statt neutrale Platzhalterzahlen darzustellen.
- **EN:** Moved the sidebar “Benefit ideas” module into the Rewards & Benefits step and positioned the step summary directly above each wizard header.
  **DE:** Das Sidebar-Modul „Benefit-Ideen“ in den Schritt „Leistungen & Benefits“ verschoben und die Schrittübersicht direkt über jede Wizard-Überschrift gesetzt.
- **EN:** Simplified the Summary step layout by dropping the Key highlights block and moving the JSON export button to the bottom for clearer final actions.
  **DE:** Das Layout des Zusammenfassungs-Schritts vereinfacht: Der Block „Wesentliche Eckdaten“ entfällt und der JSON-Export-Button steht jetzt unten für klarere Abschlussaktionen.
- **EN:** Added regression tests for phone number and website URL normalisation to guard the wizard’s new validation paths.
  **DE:** Regressions-Tests für die Normalisierung von Telefonnummern und Website-URLs ergänzt, um die neuen Validierungspfade des Wizards zu schützen.

## v1.1.0 – Wizard Hardening & Schema Alignment / Wizard-Härtung & Schemaabgleich (2025-11-19)

- **EN:** Harmonised WizardRouter navigation so `?step` stays in sync, every step change scrolls to the top, optional skips count as completed, and first-incomplete jumps reuse the new back helper and regression tests.
  **DE:** WizardRouter-Navigation synchronisiert nun `?step`, löst bei jedem Schrittwechsel einen Scroll-to-Top aus, markiert optionale Skips als erledigt und nutzt den neuen Zurück-Helfer plus Regressionstests für First-Incomplete-Sprünge.
- **EN:** Normalise wizard widget defaults via `_ensure_widget_state()` so inputs seed before rendering and Streamlit no longer raises "Cannot set widget" exceptions.
  **DE:** Normalisiert die Widget-Defaults im Wizard über `_ensure_widget_state()`, damit Eingaben vor dem Rendern initialisiert werden und Streamlit keine "Cannot set widget"-Ausnahmen mehr auslöst.
- **EN:** Normalised company contact phone numbers and websites across the wizard, cleaning noisy values and storing cleared fields as `None` for consistent profile state.
  **DE:** Unternehmens-Telefonnummern und Websites im Wizard normalisiert, Störzeichen entfernt und geleerte Felder als `None` im Profil hinterlegt, um den Zustand konsistent zu halten.
- **EN:** Hardened skill/benefit suggestion fallbacks to auto-switch from the Responses API to the legacy chat backend or static shortlists when outages occur; `USE_RESPONSES_API` now coordinates with `USE_CLASSIC_API` so administrators can force either pipeline explicitly.
  **DE:** Skill- und Benefit-Vorschläge nutzen bei Ausfällen automatisch die Chat-Completions-API oder statische Shortlists; `USE_RESPONSES_API` koordiniert mit `USE_CLASSIC_API`, sodass Administrator:innen gezielt einen der Pfade erzwingen können.
- **EN:** Gated all AI suggestion buttons and document generations behind the OpenAI API key; the UI now shows a lock message instead of firing requests when the key is missing.
  **DE:** Sperrt sämtliche KI-Vorschläge und Dokumentgenerierungen, solange kein OpenAI-API-Schlüssel vorliegt, und blendet statt API-Aufrufen einen Hinweis mit Schloss-Symbol ein.
- **EN:** Unified Responses API retry handling logs warnings and triggers chat/static fallbacks whenever calls fail or return invalid JSON payloads.
  **DE:** Vereinheitlichte Responses-Retry-Logik protokolliert Warnungen und aktiviert Chat-/statische Fallbacks, sobald Aufrufe scheitern oder ungültiges JSON liefern.
- **EN:** Moved the remaining legacy wizard helpers into the modular package, exposing `_update_profile` and autofill rendering without dynamic imports for clearer navigation.
  **DE:** Verbleibende Wizard-Helfer wurden in das modulare Paket verlagert; `_update_profile` und die Autofill-Darstellung stehen nun ohne dynamische Importe für bessere Übersicht zur Verfügung.
- **EN:** Extended branding integration with sidebar overrides—logo uploads, colour pickers, and claim edits now feed exports, while job ads and fallbacks mention the slogan and brand colour by default.
  **DE:** Branding-Integration ausgebaut: Sidebar-Overrides für Logo, Farbe und Claim fließen in Exporte ein; Stellenanzeigen und Fallbacks referenzieren Claim und Markenfarbe automatisch.
- **EN:** The UI now boots directly on the RecruitingWizard schema: session state stores the Company/Department/Team payload, wizard pages highlight the canonical fields, and exports read `WIZARD_KEYS_CANONICAL` with alias-backed fallbacks.
  **DE:** Die Oberfläche startet jetzt direkt im RecruitingWizard-Schema: Der Session-State enthält Company-/Department-/Team-Daten, die Wizard-Seiten heben die kanonischen Felder hervor und Exporte nutzen `WIZARD_KEYS_CANONICAL` mit Alias-Fallbacks.
- **EN:** Enforced full NeedAnalysisProfile ↔ wizard alignment by enumerating every schema path in `ProfilePaths`, surfacing them on wizard pages, and verifying coverage via automated tests.
  **DE:** Vollständige NeedAnalysisProfile↔Wizard-Ausrichtung umgesetzt, indem sämtliche Schema-Pfade in `ProfilePaths` erfasst, in den Wizard-Seiten angezeigt und per automatisierten Tests abgesichert werden.
- **EN:** Improved the salary expectation sidebar: it now surfaces the last estimate with its fallback/source label, visualises factor impacts with Plotly, and reuses the static benefit shortlist whenever the AI call returns no items.
  **DE:** Salary-Sidebar verbessert: Zeigt die letzte Schätzung inklusive Fallback-/Quellenhinweis, visualisiert Einflussfaktoren mit Plotly und nutzt die statische Benefit-Shortlist, sobald der KI-Aufruf keine Einträge liefert.

## v1.0.1 – Setup & Branding Refresh / Setup- & Branding-Update (2025-11-05)

### Added / Neu
- **EN:** Branding parser now enriches profiles with `company.logo_url`, `company.brand_color`, and `company.claim`, wiring the logo and claim into the sidebar hero and exports.
  **DE:** Der Branding-Parser ergänzt Profile um `company.logo_url`, `company.brand_color` und `company.claim`, sodass Logo und Claim in Sidebar und Exporten erscheinen.
- **EN:** Documented OpenAI configuration pathways (environment variables, Streamlit secrets, EU base URL) including in-app warnings when the key is missing.
  **DE:** OpenAI-Konfigurationswege (Umgebungsvariablen, Streamlit-Secrets, EU-Basis-URL) dokumentiert – inklusive In-App-Warnung, falls der Schlüssel fehlt.
- **EN:** Added contributor guidance for the normalization pipeline, feature flags, and `ProfilePaths` widget bindings in README and developer docs.
  **DE:** Entwicklerleitfaden für Normalisierungspipeline, Feature-Flags und `ProfilePaths`-Widget-Bindungen in README und Doku ergänzt.

### Fixed / Behoben
- **EN:** Resolved the Company step autofill crash caused by branding assets missing dominant colours.
  **DE:** Absturz der Unternehmens-Autofill-Logik behoben, wenn Branding-Assets keine dominanten Farben lieferten.
- **EN:** Hardened structured extraction payload handling to recover gracefully from invalid JSON envelopes.
  **DE:** Verarbeitung der strukturierten Extraktions-Payload gehärtet, sodass ungültige JSON-Hüllen sauber abgefangen werden.
- **EN:** Fixed media uploads that previously failed when file names contained non-ASCII characters.
  **DE:** Fehler bei Medien-Uploads korrigiert, wenn Dateinamen Nicht-ASCII-Zeichen enthielten.

### Refactored / Refaktoriert
- **EN:** Unified schema keys via `constants.keys.ProfilePaths` across wizard steps, state synchronisation, and exports (CS_SCHEMA_PROPAGATE).
  **DE:** Schema-Keys über `constants.keys.ProfilePaths` zwischen Wizard, State-Sync und Exporten vereinheitlicht (CS_SCHEMA_PROPAGATE).

### Docs / Doku
- **EN:** README now highlights feature flags, Poppler/Tesseract prerequisites, and the extraction → normalisation pipeline.
  **DE:** README weist nun auf Feature-Flags, Poppler/Tesseract-Voraussetzungen und die Extraktions-→-Normalisierungspipeline hin.
- **EN:** Added developer snippets for creating wizard fields and extending rule-based extraction.
  **DE:** Entwickler-Snippets für neue Wizard-Felder und die Erweiterung regelbasierter Extraktion ergänzt.

## v1.0.0 – Wizard-Vollmodernisierung & KI-Assistenten (2025-10-27)

- feat: standardise wizard layout, schema keys, and export mapping across all steps (CS_SCHEMA_PROPAGATE)
  - Feature: Wizard-Layout, Schema-Keys und Export-Mapping für alle Schritte vereinheitlicht (CS_SCHEMA_PROPAGATE)
- feat: add pragmatic/formal/casual intro captions (EN/DE) to every step via `panel_intro_variants`
  - Feature: Pragmatische, formelle und lockere Intro-Captions (DE/EN) für jeden Schritt über `panel_intro_variants`
- feat: expand AI helpers with refreshed skill/benefit/responsibility suggestions and interview guide generation
  - Feature: KI-Helfer für Skills, Benefits, Verantwortlichkeiten und Interview-Guides erweitert
- refactor: extract reusable wizard components for suggestion chips, inputs, and state sync
  - Refactor: Wiederverwendbare Wizard-Komponenten für Suggestion-Chips, Eingaben und State-Sync extrahiert
- feat: streamline navigation UX with top-of-step focus, responsive layout, and mobile stacking
  - Feature: Navigations-UX mit Top-of-Step-Fokus, responsivem Layout und Mobile-Stacking optimiert
- fix: correct invalid city fallbacks and reassign flexible hours to employment work schedule (CS_SCHEMA_PROPAGATE)
  - Fix: Ungültige Städtewerte korrigiert und flexible Arbeitszeiten dem Arbeitszeitplan zugeordnet (CS_SCHEMA_PROPAGATE)
- fix: gate AI suggestions behind explicit user triggers and reset caches on refresh
  - Fix: KI-Vorschläge nur nach aktiver Auslösung und Cache-Reset bei Aktualisierung
- fix: cover outstanding wizard regression tests for skill board, legacy state, and error banners
  - Fix: Ausstehende Wizard-Regressionstests für Skill-Board, Legacy-State und Fehlermeldungen abgedeckt
- docs: capture unified design tokens, hover/focus styling, and mobile accessibility guidance
  - Dokumentation: Einheitliche Design-Tokens, Hover/Fokus-Styling und mobile Accessibility-Anleitung dokumentiert
- chore: align linting, mypy checks, and deployment requirements for the release train
  - Chore: Linting-, mypy-Prüfungen und Deployment-Requirements für den Release-Train abgestimmt
- docs: update README and changelog, bump version identifiers to 1.0.0, and confirm release readiness
  - Dokumentation: README und Changelog aktualisiert, Versionsnummern auf 1.0.0 gesetzt und Release-Bereitschaft bestätigt

## v0.5 – GPT-5-Updates und RAG-Support (2025-02-18)
- docs: refresh README, agent catalog, and telemetry guides with bilingual RAG + gap-analysis instructions (EN/DE)
  - Dokumentation: aktualisiert README, Agenten-Übersicht und Telemetrie-Leitfaden mit zweisprachigen RAG- und Gap-Analyse-Hinweisen (DE/EN)
- fix: delay critical location city gating to later wizard sections so early validation only flags the company country (EN/DE)
  - Fix: verschiebt die kritische Prüfung der Stadt auf spätere Wizard-Abschnitte, damit zu Beginn nur das Unternehmensland verlangt wird (DE/EN)
- feat: auto-describe extraction tools with highlighted schema fields while keeping custom overrides for salary and other agents (EN/DE)
  - Feature: beschreibt Extraktions-Tools automatisch mit hervorgehobenen Schemafeldern und erlaubt weiter maßgeschneiderte Texte für Gehalts- oder andere Agenten (DE/EN)
- refactor: rename structured extraction handles to `NeedAnalysisProfile` and salary responses to `SalaryExpectationResponse` for consistent schema naming (EN/DE)
  - Refactor: vereinheitlicht die Funktionsnamen für strukturierte Extraktion auf `NeedAnalysisProfile` bzw. `SalaryExpectationResponse`, damit sie den Schemanamen entsprechen (DE/EN)

- feat: switch RAG embeddings to `text-embedding-3-large` (3,072-dim) and add `cli/rebuild_vector_store.py` to re-embed existing OpenAI stores (EN/DE)
  - Run `python -m cli.rebuild_vector_store <source_store_id>` and point `VECTOR_STORE_ID` to the printed target once validation passes.
  - Feature: stellt RAG-Embeddings auf `text-embedding-3-large` (3.072 Dimensionen) um und liefert `cli/rebuild_vector_store.py` zum Neu-Einbetten bestehender OpenAI-Stores (DE/EN)
  - Nach dem Lauf von `python -m cli.rebuild_vector_store <source_store_id>` die neue Store-ID in `VECTOR_STORE_ID` übernehmen.
- feat: allow opting into classic Chat Completions via `USE_CLASSIC_API` while keeping Responses as the default (EN/DE)
  - Feature: erlaubt über `USE_CLASSIC_API` den Wechsel zur klassischen Chat-Completions-API, während Responses der Standard bleibt (DE/EN)
- chore: raise OpenAI SDK minimum to 1.99.3 to stay compatible with updated Responses stream events (EN/DE)
  - Chore: hebt die Mindestversion des OpenAI-SDKs auf 1.99.3 an, um mit den aktualisierten Responses-Streaming-Ereignissen kompatibel zu bleiben (DE/EN)
- feat: re-enable ESCO occupation + essential skill seeding in follow-up question logic (EN)
  - Feature: reaktiviert ESCO-Beruf- und Kernkompetenz-Vorschläge in der Follow-up-Logik (DE)
- chore: consolidate dependency management under `requirements.txt` and drop setup-based installs (EN/DE)
  - Chore: bündelt die Abhängigkeitsverwaltung in `requirements.txt` und entfernt setup-basierte Installationen (DE/EN)
- fix: pin `streamlit-sortables` to 0.3.1 to restore deployment compatibility (EN)
  - Fix: setzt `streamlit-sortables` auf Version 0.3.1 fest, um die Bereitstellung wiederherzustellen (DE)
- docs: document the content cost router, GPT-4/GPT-3.5 fallback flow, and model override toggle (EN/DE)
  - Dokumentation: beschreibt den Content-Kostenrouter, den GPT-4/GPT-3.5-Fallback-Flow und den Modell-Override-Umschalter (DE/EN)<|MERGE_RESOLUTION|>--- conflicted
+++ resolved
@@ -17,7 +17,6 @@
   `width`-Argument der Streamlit-Widgets umgestellt, damit die
   angekündigte Deprecation-Warnung für 2025 entfällt und das
   Stretch-Layout erhalten bleibt.
-<<<<<<< HEAD
 - **EN:** The wizard progress tracker now counts each page’s required fields
   plus critical schema paths so Job Ad, Follow-ups, Interview, and Summary stay
   at 0 % until users complete them and never show 100 % when empty.
@@ -25,14 +24,6 @@
   kritischen Schema-Pfade aller Schritte, sodass Job-Ad, Follow-ups, Interview
   und Summary bei 0 % bleiben, bis sie abgeschlossen sind, und leer nicht
   länger 100 % anzeigen.
-=======
-- **EN:** Stored onboarding source errors (flag + localized text) in
-  `st.session_state`, ensuring the exact `st.error` copy persists on the
-  page until a new URL/upload succeeds.
-  **DE:** Onboarding-Importfehler (Flag + lokalisierter Text) werden nun
-  in `st.session_state` gehalten, sodass die genaue `st.error`-Meldung
-  bestehen bleibt, bis eine neue URL/ein Upload erfolgreich ist.
->>>>>>> d7225bbc
 - **EN:** Added a Quick vs Precise toggle in the settings sidebar that maps to `gpt-4.1-mini`/minimal reasoning or `o4-mini`/high reasoning, reuses cached structured extractions, and parallelises vector-store lookups for faster responses.
   **DE:** Einen Schnell-/Präzisionsmodus in der Seitenleiste ergänzt, der zwischen `gpt-4.1-mini` mit minimalem Denkaufwand und `o4-mini` mit hohem Denkaufwand umschaltet, strukturierte Extraktionen cached und Vector-Store-Abfragen parallelisiert.
 - **EN:** Closed the Interview Guide Responses schema by enforcing
