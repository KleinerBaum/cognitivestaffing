Changelog

Unreleased – Sidebar Polish / Sidebar-Feinschliff

Changed / Geändert

- EN: Hid the built-in Streamlit multi-page navigation links (app, jobad, company, …) so the custom wizard sidebar stays the only visible navigation surface; this prevents duplicate menus on the left edge of the app.
  DE: Die integrierte Streamlit-Multipage-Navigation (app, jobad, company, …) wird jetzt vollständig verborgen, damit ausschließlich die kundenspezifische Wizard-Sidebar als sichtbare Navigation dient und keine doppelten Menüs links erscheinen.
<<<<<<< HEAD
- EN: Normalised section headers, expanders, and inline follow-up cards across Onboarding → Summary; meta follow-ups now surface inside the Onboarding extraction review tabs so the cards always appear directly beneath the fields they unblock.
  DE: Abschnittsüberschriften, Aufklapper und Inline-Follow-up-Karten wurden über alle Schritte hinweg vereinheitlicht; Meta-Follow-ups tauchen nun in den Onboarding-Extraktions-Tabs auf, sodass die Karten immer unmittelbar unter den zugehörigen Feldern angezeigt werden.
=======
- EN: Removed the unused Follow-ups entry from pages.json and forced the default Streamlit sidebar navigation container to stay hidden via CSS so legacy items cannot reappear even after upgrades.
  DE: Den nicht mehr genutzten Follow-ups-Eintrag aus pages.json entfernt und den standardmäßigen Streamlit-Sidebar-Navigator per CSS dauerhaft ausgeblendet, damit nach Upgrades keine Legacy-Elemente mehr sichtbar werden.
>>>>>>> 3719a17c
- EN: Removed the debug/API expander, captured-input chips, and the per-step progress bubbles from every wizard step so the canvas stays distraction-free while API mode switches continue to rely on the central configuration.
  DE: Das Debug-/API-Panel, die Eingabe-Chips sowie die Fortschrittsblasen wurden in allen Wizard-Schritten entfernt, damit die Oberfläche aufgeräumt bleibt – API-Umschaltungen laufen weiterhin zentral über die Konfiguration.
- EN: Generated the NeedAnalysis JSON schema from the Pydantic model and embedded it into the vacancy extraction schema so every position/department/team field remains available throughout extraction, validation, and exports without manual drift.
  DE: Das NeedAnalysis-JSON-Schema wird jetzt direkt aus dem Pydantic-Modell erzeugt und im Vacancy-Extraktionsschema wiederverwendet, damit alle Positions-/Abteilungs-/Team-Felder von der Extraktion über die Validierung bis zu den Exporten ohne manuelle Abweichungen bestehen bleiben.
- EN: Locked down every Responses JSON schema: the pipeline tests now assert `additionalProperties: false` across all nested objects and the structured Job Ad schema requires the metadata block (tone plus target audience), preventing stray keys and missing context in model outputs.
  DE: Sämtliche Responses-JSON-Schemas wurden verschärft – die Pipeline-Tests prüfen nun `additionalProperties: false` in allen verschachtelten Objekten und das strukturierte Job-Ad-Schema verlangt den Metadatenblock (Ton und Zielgruppe), sodass keine unerwarteten Felder mehr auftauchen und keine Pflichtkontexte fehlen.
- EN: Added regression tests that validate InterviewGuide JSON responses against the schema and ensure NeedAnalysis department/team aliases survive canonicalization, preventing future schema propagation regressions.
  DE: Regressionstests ergänzt, die InterviewGuide-JSON-Antworten gegen das Schema prüfen und sicherstellen, dass NeedAnalysis-Aliasfelder für Abteilung/Team die Kanonisierung überstehen, damit künftige Schema-Propagationsregressionen ausbleiben.

Fixed / Behoben

- EN: Corrected the Interview Guide JSON schema so the Responses API sees every top-level property (including the required `label` field) and stops returning “Missing 'label'” errors, ensuring the wizard keeps the AI-generated guide instead of falling back to the deterministic template.
  DE: Das JSON-Schema für den Interviewleitfaden wurde korrigiert, sodass die Responses-API nun alle obersten Eigenschaften (einschließlich des Pflichtfelds `label`) erkennt, keine „Missing 'label'“-Fehler mehr ausgibt und der Wizard den KI-Guide nicht länger durch die deterministische Vorlage ersetzt.
- EN: Applied the NeedAnalysis and RecruitingWizard alias dictionaries whenever payloads flow from extraction, wizard forms, or exports into the canonical models, so legacy keys like `role.department` or `company.headquarters` no longer trigger validation errors.
  DE: Die NeedAnalysis- und RecruitingWizard-Alias-Tabellen werden jetzt bei allen Payload-Transfers aus Extraktion, Wizard-Formularen oder Exporten angewendet, sodass Legacy-Schlüssel wie `role.department` oder `company.headquarters` keine Validierungsfehler mehr auslösen.
- EN: Streaming completions now retry missing `response.completed` events via a non-streamed Responses call and, if necessary, a Chat Completions fallback, preventing partial outputs and noisy tracebacks in Streamlit logs.
  DE: Streaming-Antworten wiederholen fehlende `response.completed`-Events zuerst über eine nicht gestreamte Responses-Anfrage und greifen bei Bedarf auf die Chat-Completions-API zurück, wodurch Teilantworten und laute Tracebacks in den Streamlit-Logs vermieden werden.
- EN: Structured extraction now prunes invalid fields, repairs stage counts, and surfaces a bilingual warning with error details when JSON parsing fails, so recruiters keep valid data and know which fields to fix instead of silently falling back to empty defaults.
  DE: Die strukturierte Extraktion entfernt ungültige Felder, korrigiert Stufenangaben und blendet bei JSON-Fehlern eine zweisprachige Warnung mit Fehlerdetails ein, sodass valide Daten erhalten bleiben und Recruiter:innen gezielt nachbessern können, statt unbemerkt auf leere Standardprofile zurückzufallen.
- EN: Recompute Company-step required fields after inline validators run so clearing the contact email or primary city immediately disables “Next” again and surfaces the bilingual warning before moving on.
  DE: Die Pflichtfeldprüfung im Unternehmensschritt läuft jetzt nach den Inline-Validatoren erneut, sodass das Löschen der Kontakt-E-Mail oder Primärstadt „Weiter“ sofort sperrt und der zweisprachige Hinweis erscheint, bevor es weitergeht.
- EN: WizardRouter now reruns the contact email and primary city validators using the latest widget state, clears stale profile values, and shows a bilingual warning beside “Next” so recruiters cannot advance while either field is empty.
  DE: WizardRouter führt die Validatoren für Kontakt-E-Mail und Primärstadt nun mit den aktuellen Widget-Werten erneut aus, leert veraltete Profilangaben und blendet neben „Weiter“ einen zweisprachigen Hinweis ein, damit keine Navigation mit leeren Feldern möglich ist.
- EN: Restored the required badges and widget-state fallbacks for the Company-step contact email and primary city inputs so reruns without widget data still keep valid values, the inline bilingual warnings stay visible, and “Next” never unlocks until both fields are filled.
  DE: Pflicht-Badges und Widget-State-Fallbacks für Kontakt-E-Mail und Primärstadt im Unternehmensschritt wurden wiederhergestellt, damit Reruns ohne Widget-Daten dennoch gültige Werte behalten, die zweisprachigen Hinweise sichtbar bleiben und „Weiter“ erst freigeschaltet wird, wenn beide Felder befüllt sind.
- EN: Hardened the company contact email validator to use Pydantic's email parsing so invalid addresses surface as inline errors instead of raising a TypeError.
  DE: Die Validierung der Kontakt-E-Mail nutzt nun den Pydantic-E-Mail-Parser, damit ungültige Adressen als Inline-Fehler erscheinen und kein TypeError mehr ausgelöst wird.
- EN: Structured extraction now detects nested `process.interview_stages` validation errors, re-coerces list payloads to counts, and records a bilingual warning plus impacted field list when the profile falls back to defaults, so recruiters know what to fix instead of losing data silently.
  DE: Die strukturierte Extraktion erkennt verschachtelte Validierungsfehler bei `process.interview_stages`, wandelt Listenwerte wieder in Zähler um und speichert eine zweisprachige Warnung inklusive betroffener Felder, sobald das Profil auf Standardwerte zurückgesetzt werden muss – Recruiter:innen sehen sofort, wo nachgebessert werden muss.

v1.1.0 – Wizard Hardening & Schema Alignment / Wizard-Härtung & Schemaabgleich (2025-11-19)

Added / Neu

- EN: Introduced the bilingual debug panel plus config.set_api_mode(), letting admins switch between Responses and Chat APIs, flip RESPONSES_ALLOW_TOOLS, and stream verbose diagnostics at runtime.
  DE: Neues zweisprachiges Debug-Panel inklusive config.set_api_mode(), mit dem Admins zwischen Responses- und Chat-API umschalten, RESPONSES_ALLOW_TOOLS steuern und detaillierte Diagnosen live aktivieren können.
- EN: Added the quick vs precise routing toggle that maps to gpt-4.1-mini/minimal reasoning or o4-mini/high reasoning, reuses cached structured extractions, and parallelises vector-store lookups for faster responses.
  DE: Schnell-/Präzisionsmodus eingeführt, der gpt-4.1-mini mit minimalem Denkaufwand oder o4-mini mit hoher Reasoning-Tiefe ansteuert, strukturierte Extraktionen cached und Vector-Store-Abfragen parallelisiert.
- EN: Delivered a bilingual "🔄 Reset wizard" control plus inline follow-up cards embedded in every wizard section so SMEs can answer questions directly where data gaps surface.
  DE: Einen zweisprachigen Button „🔄 Wizard zurücksetzen“ sowie Inline-Follow-up-Karten in allen Wizard-Abschnitten ergänzt, damit Fachexpert:innen offene Fragen genau dort beantworten, wo Lücken entstehen.
- EN: The Company step now enforces `company.contact_email` and `location.primary_city` with bilingual helper text, inline validation, and navigation gating so exports always include a reachable contact and location context.
  DE: Der Unternehmensschritt verlangt jetzt `company.contact_email` und `location.primary_city` mit zweisprachigen Hilfetexten, Inline-Validierung und blockierter Navigation, damit Exporte stets einen erreichbaren Kontakt sowie Standortkontext enthalten.
- EN: Added dedicated department.* and team.* sections, requirement toggles for background/reference/portfolio checks, and a customer-contact flag so step 3 covers the full organisational context.
  DE: Eigene Abschnitte für department.* und team.*, Schalter für Background-/Referenz-/Portfolio-Prüfungen und einen Kundenkontakt-Flag ergänzt, damit Schritt 3 den gesamten organisatorischen Kontext abbildet.
- EN: Integrated LangChain StructuredOutputParser + PydanticOutputParser, PyMuPDF for PDF exports, and cache-aware extraction reuse so responses deserialize straight into NeedAnalysisProfile.
  DE: LangChains StructuredOutputParser und PydanticOutputParser sowie PyMuPDF für PDF-Exporte integriert und den Extraktions-Cache erweitert, damit Antworten direkt in NeedAnalysisProfile landen.
- EN: Added a “Compliance Checks” requirement panel so recruiters can toggle background, reference, and portfolio screenings with bilingual helper copy.
  DE: Neues Panel „Compliance Checks“ ergänzt, in dem Recruiter:innen Hintergrund-, Referenz- und Portfolio-Prüfungen per zweisprachigen Hilfetexten aktivieren können.
- EN: Promoted `requirements.background_check_required`, `.reference_check_required`, and `.portfolio_required` to first-class RecruitingWizard fields so schema propagation, exports, and downstream automations keep them in sync.
  DE: Die Felder `requirements.background_check_required`, `.reference_check_required` und `.portfolio_required` sind jetzt erstklassige RecruitingWizard-Felder, sodass Schema-Propagation, Exporte und Automationen sie ohne Drift übernehmen.
- EN: Added the compliance toggles to the Job Ad field selector (Requirements group) so generated postings and exporters can highlight screening expectations without manual copy.
  DE: Die Compliance-Schalter erscheinen nun auch im Stellenanzeigen-Feld-Selector (Bereich „Anforderungen“), sodass generierte Anzeigen und Exporte die Prüfpflichten ohne manuelle Texte hervorheben.
- EN: Mirrored the compliance toggles onto the Summary step with bilingual helper text and `_update_profile` wiring so late edits stay synchronized with `ProfilePaths.REQUIREMENTS_*` and downstream exports.
  DE: Die Compliance-Schalter erscheinen nun auch im Summary-Schritt inklusive zweisprachiger Hinweise und `_update_profile`-Sync, damit späte Anpassungen `ProfilePaths.REQUIREMENTS_*` sowie Exporte automatisch aktualisieren.

Changed / Geändert

- EN: Rebuilt the wizard as an eight-step flow (Onboarding, Company, Team, Role, Skills, Compensation, Process, Summary) with a tabbed extraction review, chip-based follow-ups, and a progress tracker that counts required plus critical schema paths.
  DE: Den Wizard als achtstufigen Ablauf (Onboarding, Unternehmen, Team, Rolle, Skills, Vergütung, Prozess, Summary) neu aufgebaut – inklusive tabbasierter Extraktionskontrolle, Chip-Follow-ups und Fortschrittsanzeige über Pflicht- und kritische Schemafelder.
- EN: Relocated the workflow progress tracker into the sidebar between the quick snapshot and step-context sections. Each step now renders as a compact expander that highlights the active stage and lists every schema key with captured data so recruiters can audit progress without leaving the canvas.
  DE: Den Workflow-Fortschrittsanzeiger in die Sidebar zwischen Schnellüberblick und Schritt-Kontext verschoben. Jeder Schritt erscheint dort als kompakter Aufklapper, markiert den aktuellen Abschnitt und listet alle bereits befüllten Schemafelder auf, damit Recruiter:innen den Fortschritt prüfen können, ohne den Canvas zu verlassen.
- EN: Retired the legacy `wizard.runner` module by renaming it to `wizard.flow` so navigation code clearly routes through `WizardRouter` and downstream imports avoid the circular stubs used in tests.
  DE: Das frühere Modul `wizard.runner` wurde in `wizard.flow` umbenannt, sodass klar ersichtlich ist, dass die Navigation über `WizardRouter` läuft und nachgelagerte Importe ohne die bisher notwendigen Test-Stubs auskommen.
- EN: Wizard navigation, follow-up cards, and Streamlit inputs now animate with the shared transition tokens (box-shadow hover states, “Next” pulse, smooth scroll to top) so state changes are obvious without feeling distracting.
  DE: Wizard-Navigation, Follow-up-Karten und Streamlit-Eingaben animieren nun mit den gemeinsamen Transition-Tokens (Box-Shadow-Hover, „Weiter“-Impuls, weiches Scrollen nach oben), damit Zustandswechsel auffallen ohne zu stören.
- EN: Salary insights now auto-trigger when job title and location hints exist, highlight required fields, summarise top drivers, plot Plotly charts, and fall back to curated benefit lists if AI output is missing.
  DE: Gehaltseinblicke starten automatisch bei Jobtitel plus Standorthinweis, listen Pflichtfelder, fassen die wichtigsten Treiber zusammen, visualisieren sie mit Plotly und greifen bei fehlenden KI-Antworten auf kuratierte Benefit-Listen zurück.
- EN: Summary, onboarding, and sidebar layouts gained a branded hero banner, compact CTA, three-tab summary (Profile, Insights, Export), Aurora-Fjord palette, and repositioned benefit modules for clearer navigation.
  DE: Summary-, Onboarding- und Sidebar-Layouts erhielten ein gebrandetes Hero-Banner, kompakte CTAs, die dreigeteilte Zusammenfassung („Profil“, „Insights“, „Export“), die Aurora-Fjord-Farbpalette und neu platzierte Benefit-Module für bessere Orientierung.
- EN: Updated both Streamlit themes with the modern navy/teal/amber palette (#0C1F3D / #2A4A85 brand anchors, #1FB5C5 teal, #FFC368/#FFB65C amber) plus lighter panels so every badge, chip, and CTA meets WCAG AA contrast in dark and light mode.
  DE: Beide Streamlit-Themes erhielten die moderne Navy-/Teal-/Bernstein-Palette (Brand-Anker #0C1F3D / #2A4A85, Teal #1FB5C5, Bernstein #FFC368/#FFB65C) sowie hellere Panels, damit Badges, Chips und CTAs in Dark- wie Light-Mode die WCAG-AA-Kontraste einhalten.
- EN: Removed the unused Tailwind injector utility and CDN include now that `inject_global_css()` applies the cognitive_needs.css/light design-system styles globally.
  DE: Den obsoleten Tailwind-Injektor samt CDN-Einbindung entfernt, da `inject_global_css()` die Design-System-Styles cognitive_needs.css/light inzwischen global bereitstellt.
- EN: Wizard metadata moved to wizard/metadata.py, ProfilePaths became the single key source across wizard/state/exports, and company web enrichment now routes through _update_profile for immediate UI sync.
  DE: Wizard-Metadaten wohnen jetzt in wizard/metadata.py, ProfilePaths fungiert als alleinige Schlüsselquelle für Wizard/State/Exporte und Web-Anreicherungen laufen über _update_profile, damit UI und Sidebar sofort aktualisieren.
- EN: Renamed every OpenAI helper argument from max_tokens to max_completion_tokens and normalised routing overrides plus dependency manifests (pyproject-only installs, ingest extras, pip install .[dev]).
  DE: Alle OpenAI-Helfer von max_tokens auf max_completion_tokens umgestellt und Routing-Overrides sowie Abhängigkeitsmanifeste vereinheitlicht (nur pyproject, ingest-Extras, pip install .[dev]).
- EN: Added a `[tool.poetry]` section with `package-mode = false` and updated deployment instructions so Streamlit Cloud runs `poetry install --no-root`, ensuring local and hosted environments share the same dependency resolver.
  DE: Einen `[tool.poetry]`-Abschnitt mit `package-mode = false` ergänzt und die Deployment-Anleitung aktualisiert, damit Streamlit Cloud `poetry install --no-root` ausführt und lokale wie gehostete Umgebungen denselben Dependency-Resolver nutzen.
- EN: Consolidated the dependency footprint (removed requirements.txt, slimmed default extras, added EU base URL guidance, enforced openai>=1.30.0) and set an 88 % coverage floor with coverage artifact uploads.
  DE: Abhängigkeits-Footprint konsolidiert (requirements.txt entfernt, Default-Extras verschlankt, EU-Endpoint-Doku ergänzt, openai>=1.30.0 erzwungen) und eine 88 %-Coverage-Untergrenze samt Coverage-Artefakten eingeführt.
- EN: Refined layout pieces – Summary job-ad creator with collapsible preferences, JSON export at the bottom, skill market fallback captions clarifying missing benchmarks, and navigation cleanup removing redundant links.
  DE: Layoutteile verfeinert – Stellenanzeigen-Generator mit einklappbaren Präferenzen, JSON-Export am Ende, erklärende Skill-Market-Fallbacks und bereinigte Navigation ohne redundante Links.
- EN: Employment panel toggles now display bilingual helper text describing policy expectations and when related follow-up inputs (travel share, relocation terms) will appear.
  DE: Die Umschalter im Beschäftigungs-Panel zeigen nun zweisprachige Hilfetexte, die Policy-Erwartungen sowie das Einblenden der zugehörigen Folgefelder (Reiseanteil, Relocation-Konditionen) erklären.
- EN: Added bilingual helper text plus inline hints for the customer-contact toggle and follow-up details area so recruiters know when to enable it and what to capture (channels, cadence, escalation paths).
  DE: Zweisprachige Hilfetexte samt Inline-Hinweisen für den Kundenkontakt-Schalter und das Folgefeld ergänzt, damit Recruiter:innen wissen, wann er aktiv ist und welche Angaben (Kanäle, Frequenz, Eskalationen) erwartet werden.
  Assets: `images/customer_contact_toggle_preview.md` now captures a text-only mockup of the helper copy because binary screenshots are unsupported in this environment.

Fixed / Behoben

- EN: state.ensure_state() now patches known validation issues (e.g. list-based `process.interview_stages`, malformed `company.contact_email`) in place and only resets the profile when recovery fails completely, preserving recruiter input while still enforcing defaults for critical fields.
  DE: state.ensure_state() behebt bekannte Validierungsprobleme (z. B. Listenwerte bei `process.interview_stages`, ungültige `company.contact_email`) direkt im Profil und setzt nur noch im Notfall komplett zurück, sodass Recruiter:innen-Eingaben erhalten bleiben und kritische Felder trotzdem Standards erhalten.
- EN: Removed the duplicate `company.headquarters` schema field, aliased old data to `company.hq_location`, and updated the wizard summary so headquarters is stored and rendered via a single canonical key.
  DE: Das doppelte Schemafeld `company.headquarters` entfernt, Altdaten auf `company.hq_location` gemappt und die Wizard-Zusammenfassung aktualisiert, sodass der Hauptsitz nur noch über einen kanonischen Schlüssel geführt wird.
- EN: Inline follow-up prompts now automatically request `company.contact_email` and `location.primary_city` whenever those values remain blank, merging extraction-missing metadata with live profile validation so recruiters cannot proceed without actionable contact and city details. Normalization still backfills empty strings for these fields, satisfying downstream schemas without noisy warnings.
  DE: Inline-Follow-ups fragen `company.contact_email` und `location.primary_city` jetzt automatisch ab, sobald die Felder leer sind, indem Extraktions-Lücken mit der laufenden Profilvalidierung kombiniert werden – Recruiter:innen können daher nicht mehr ohne erreichbare Kontakt- oder Stadtangaben fortfahren. Die Normalisierung setzt beide Felder weiterhin auf leere Strings zurück, sodass nachgelagerte Schemas ohne Warnungen erfüllt werden.
- EN: Ensured schema propagation regenerates the wizard type/exports metadata so downstream exporters and validations stay aligned with the canonical headquarters field.
  DE: Die Schema-Propagation erneuert, damit Wizard-Typinformationen und Exporte wieder mit dem kanonischen Hauptsitzfeld übereinstimmen und nachgelagerte Exporte valide bleiben.
- EN: Added bilingual error boundaries around `run_wizard()` and every step renderer so parsing/Streamlit exceptions surface inline without resetting the session, and guarded `WizardRouter` bootstrap logic to stop reconnect spam when a session is already live.
  DE: Zweisprachige Fehlergrenzen rund um `run_wizard()` und alle Schritt-Renderer eingebaut, damit Parser-/Streamlit-Ausnahmen inline angezeigt werden statt die Sitzung zu beenden, und das `WizardRouter`-Bootstrap abgesichert, sodass bestehende Sitzungen nicht mehr mehrfach verbunden werden.
- EN: Ensured `company.contact_email` and `location.primary_city` always exist (defaulting to blank strings when unknown) so rule
  checks and export jobs stop emitting “required field not found” warnings.
  DE: `company.contact_email` und `location.primary_city` werden jetzt selbst bei fehlenden Eingaben als leere Strings hinterlegt,
  sodass Regelprüfungen und Exporte keine Warnung „Required field not found“ mehr anzeigen.
- EN: Hardened the NeedAnalysis JSON parser and repair helpers so LLMs that emit
  `process.interview_stages` as `[]` or `[3]` are coerced into `null` or numeric
  counts, keeping downstream validation green.
  DE: NeedAnalysis-Parser und -Reparatur erzwingen jetzt `null` bzw. numerische
  Werte, wenn LLMs `process.interview_stages` als `[]` oder `[3]` liefern, sodass
  die Validierung stabil bleibt.
- EN: The Process step now writes `process.interview_stages` as a numeric count via a dedicated number input, preventing Pydantic from receiving list payloads and rejecting parsed profiles.
  DE: Der Prozess-Schritt speichert `process.interview_stages` jetzt als numerischen Zähler über ein eigenes Nummernfeld, sodass Pydantic keine Listen mehr erhält und Profile nicht länger abgelehnt werden.
- EN: Replaced the OTLP exporter dictionary plumbing with the typed `OtlpConfig` helper so telemetry bootstrap validates endpoints, headers, and timeouts while satisfying mypy without overrides.
  DE: Die OTLP-Exporter-Konfiguration nutzt jetzt den typisierten Helper `OtlpConfig`, damit Endpunkte, Header und Timeouts vor dem Bootstrap geprüft werden und mypy ohne Overrides besteht.
- EN: Hardened inline follow-up enforcement so new critical prompts (summary headline, background-check toggles, etc.) block navigation while optional prompts remain optional, and added regression tests that jump directly to the Summary step.
  DE: Die Inline-Follow-ups sperren jetzt auch neue kritische Prompts (Summary-Headline, Background-Check-Schalter usw.) zuverlässig, während optionale Fragen freiwillig bleiben; Regressionstests decken den direkten Sprung zum Summary-Schritt ab.
- EN: Synced the Role/Skills/Benefits/Process page metadata with the canonical ProfilePaths entries and prefilled widget state whenever inline follow-ups answer those fields, eliminating `_update_profile` races and keeping required-field gating plus summary chips in lockstep with the UI.
  DE: Die Metadaten der Schritte Rolle/Skills/Benefits/Prozess greifen nun auf die kanonischen ProfilePaths zu und Inline-Follow-ups befüllen die entsprechenden Widgets vor, wodurch `_update_profile`-Kollisionen verschwinden und Pflichtfeldprüfung sowie Summary-Chips exakt mit der UI übereinstimmen.
- EN: Uploading another PDF/DOCX now clears the previous extraction payload and unreadable files raise a bilingual “Failed to extract data, please check the format” banner instead of crashing mid-onboarding.
  DE: Beim erneuten Hochladen einer PDF-/DOCX-Datei wird der vorherige Extraktionsstand entfernt und nicht lesbare Dateien lösen einen zweisprachigen Hinweis „Datei konnte nicht verarbeitet werden, bitte Format prüfen“ aus, anstatt den Onboarding-Schritt abzubrechen.
- EN: Preserved the wizard reset preferences so language, reasoning mode, and dark-mode toggles remain on the user’s selections after clearing session data.
  DE: Wizard-Reset behält nun Sprach-, Reasoning- und Dark-Mode-Schalter bei, sodass die gewählten Optionen nach dem Sitzungs-Reset erhalten bleiben.
- EN: Closed the Interview Guide Responses schema with additionalProperties: false, hardened benefit suggestions by cascading Responses → Chat → curated copy, and added regression tests for phone/URL normalisation.
  DE: Interview-Guide-Responses-Schema mit additionalProperties: false abgedichtet, Benefit-Vorschläge mit Responses → Chat → kuratierter Kopie robuster gemacht und Regressionstests für Telefon-/URL-Normalisierung ergänzt.
- EN: Prevented ESCO placeholder URIs and Rheinbahn-specific heuristics from hitting live APIs unnecessarily by serving cached essentials and structured parsing with confidence metadata.
  DE: ESCO-Platzhalter-URIs sowie Rheinbahn-Heuristiken greifen nun auf gecachte Essentials und strukturierte Parser mit Confidence-Metadaten zurück, damit keine unnötigen Live-Calls entstehen.
- EN: Eliminated duplicate Streamlit widget keys for branding uploads, hardened optional profile URL sanitation, downgraded noisy rule-matcher logs, and scrubbed the final Wizard v1 scaffolding including deprecated helpers.
  DE: Doppelte Streamlit-Widget-Keys bei Branding-Uploads beseitigt, optionale Profil-URLs weiter gehärtet, laute Regelabgleich-Logs entschärft und die letzten Wizard-v1-Reste inklusive veralteter Helper entfernt.

Docs / Doku

- EN: Refreshed README, developer guide, key registry, telemetry, and JSON pipeline docs with the updated eight-step flow, repository layout, and schema alignment guidance in English and German.
  DE: README, Developer-Guide, Key-Registry, Telemetrie- sowie JSON-Pipeline-Doku mit dem aktualisierten Acht-Schritte-Flow, der Projektstruktur und Schema-Hinweisen zweisprachig überarbeitet.
- EN: Documented OpenAI configuration pathways (env vars, Streamlit secrets, EU base URL, RESPONSES_ALLOW_TOOLS) plus localization and schema propagation guardrails for contributors.
  DE: OpenAI-Konfigurationswege (Env-Vars, Streamlit-Secrets, EU-Endpunkt, RESPONSES_ALLOW_TOOLS) sowie Lokalisierungs- und Schema-Propagation-Vorgaben für Contributor:innen dokumentiert.
- EN: Documented the employment panel helper text update directly in README without shipping a binary screenshot.
  DE: Die Aktualisierung der Hilfetexte im Beschäftigungs-Panel direkt in der README dokumentiert, ohne einen binären Screenshot beizulegen.
- EN: Added bilingual follow-up widget guidance to `docs/DEV_GUIDE.md`, covering `st.session_state[f"fu_{<schema_path>}"]`, `_sync_followup_completion`, and sidebar clearing expectations.
  DE: Zweisprachige Follow-up-Widget-Anleitung in `docs/DEV_GUIDE.md` ergänzt – inklusive `st.session_state[f"fu_{<schema_path>}"]`, `_sync_followup_completion` und Vorgaben zum Bereinigen der Sidebar.
  EN: Added a textual customer-contact helper preview under `images/customer_contact_toggle_preview.md` so reviewers can inspect the UI copy without binary artifacts; README references the file explicitly.
  DE: Eine textuelle Kundenkontakt-Vorschau unter `images/customer_contact_toggle_preview.md` ergänzt, damit Reviewer:innen die UI-Texte ohne Binärartefakte prüfen können; README verweist nun explizit darauf.

v1.0.1 – Setup & Branding Refresh / Setup- & Branding-Update (2025-11-05)
Added / Neu

EN: Branding parser now enriches profiles with company.logo_url, company.brand_color, and company.claim, wiring the logo and claim into the sidebar hero and exports.
DE: Der Branding-Parser ergänzt Profile um company.logo_url, company.brand_color und company.claim, sodass Logo und Claim in Sidebar und Exporten erscheinen.

EN: Documented OpenAI configuration pathways (environment variables, Streamlit secrets, EU base URL) including in-app warnings when the key is missing.
DE: OpenAI-Konfigurationswege (Umgebungsvariablen, Streamlit-Secrets, EU-Basis-URL) dokumentiert – inklusive In-App-Warnung, falls der Schlüssel fehlt.

EN: Added contributor guidance for the normalization pipeline, feature flags, and ProfilePaths widget bindings in README and developer docs.
DE: Entwicklerleitfaden für Normalisierungspipeline, Feature-Flags und ProfilePaths-Widget-Bindungen in README und Doku ergänzt.

Fixed / Behoben

EN: Resolved the Company step autofill crash caused by branding assets missing dominant colours.
DE: Absturz der Unternehmens-Autofill-Logik behoben, wenn Branding-Assets keine dominanten Farben lieferten.

EN: Hardened structured extraction payload handling to recover gracefully from invalid JSON envelopes.
DE: Verarbeitung der strukturierten Extraktions-Payload gehärtet, sodass ungültige JSON-Hüllen sauber abgefangen werden.

EN: Fixed media uploads that previously failed when file names contained non-ASCII characters.
DE: Fehler bei Medien-Uploads korrigiert, wenn Dateinamen Nicht-ASCII-Zeichen enthielten.

Refactored / Refaktoriert

EN: Unified schema keys via constants.keys.ProfilePaths across wizard steps, state synchronisation, and exports (CS_SCHEMA_PROPAGATE).
DE: Schema-Keys über constants.keys.ProfilePaths zwischen Wizard, State-Sync und Exporten vereinheitlicht (CS_SCHEMA_PROPAGATE).

Docs / Doku

EN: README now highlights feature flags, Poppler/Tesseract prerequisites, and the extraction → normalisation pipeline.
DE: README weist nun auf Feature-Flags, Poppler/Tesseract-Voraussetzungen und die Extraktions-→-Normalisierungspipeline hin.

EN: Added developer snippets for creating wizard fields and extending rule-based extraction.
DE: Entwickler-Snippets für neue Wizard-Felder und die Erweiterung regelbasierter Extraktion ergänzt.

v1.0.0 – Wizard-Vollmodernisierung & KI-Assistenten (2025-10-27)

feat: standardise wizard layout, schema keys, and export mapping across all steps (CS_SCHEMA_PROPAGATE)

Feature: Wizard-Layout, Schema-Keys und Export-Mapping für alle Schritte vereinheitlicht (CS_SCHEMA_PROPAGATE)

feat: add pragmatic/formal/casual intro captions (EN/DE) to every step via panel_intro_variants

Feature: Pragmatische, formelle und lockere Intro-Captions (DE/EN) für jeden Schritt über panel_intro_variants

feat: expand AI helpers with refreshed skill/benefit/responsibility suggestions and interview guide generation

Feature: KI-Helfer für Skills, Benefits, Verantwortlichkeiten und Interview-Guides erweitert

refactor: extract reusable wizard components for suggestion chips, inputs, and state sync

Refactor: Wiederverwendbare Wizard-Komponenten für Suggestion-Chips, Eingaben und State-Sync extrahiert

feat: streamline navigation UX with top-of-step focus, responsive layout, and mobile stacking

Feature: Navigations-UX mit Top-of-Step-Fokus, responsivem Layout und Mobile-Stacking optimiert

fix: correct invalid city fallbacks and reassign flexible hours to employment work schedule (CS_SCHEMA_PROPAGATE)

Fix: Ungültige Städtewerte korrigiert und flexible Arbeitszeiten dem Arbeitszeitplan zugeordnet (CS_SCHEMA_PROPAGATE)

fix: gate AI suggestions behind explicit user triggers and reset caches on refresh

Fix: KI-Vorschläge nur nach aktiver Auslösung und Cache-Reset bei Aktualisierung

fix: cover outstanding wizard regression tests for skill board, legacy state, and error banners

Fix: Ausstehende Wizard-Regressionstests für Skill-Board, Legacy-State und Fehlermeldungen abgedeckt

docs: capture unified design tokens, hover/focus styling, and mobile accessibility guidance

Dokumentation: Einheitliche Design-Tokens, Hover/Fokus-Styling und mobile Accessibility-Anleitung dokumentiert

chore: align linting, mypy checks, and deployment requirements for the release train

Chore: Linting-, mypy-Prüfungen und Deployment-Requirements für den Release-Train abgestimmt

docs: update README and changelog, bump version identifiers to 1.0.0, and confirm release readiness

Dokumentation: README und Changelog aktualisiert, Versionsnummern auf 1.0.0 gesetzt und Release-Bereitschaft bestätigt

fix: add bilingual placeholder hints to the job-ad manual additions expander so SMEs see example titles and text guidance

Fix: Zweisprachige Platzhalter-Hinweise für den Bereich „Manuelle Ergänzungen“ hinzugefügt, damit Fachexpert:innen Beispieltitel und Texthinweise sehen

fix: preserve NeedAnalysis alias fields (department/team) prior to validation so HR data is not pruned

Fix: NeedAnalysis-Aliasfelder (Department/Team) vor der Validierung bewahren, damit HR-Daten nicht entfernt werden<|MERGE_RESOLUTION|>--- conflicted
+++ resolved
@@ -6,13 +6,9 @@
 
 - EN: Hid the built-in Streamlit multi-page navigation links (app, jobad, company, …) so the custom wizard sidebar stays the only visible navigation surface; this prevents duplicate menus on the left edge of the app.
   DE: Die integrierte Streamlit-Multipage-Navigation (app, jobad, company, …) wird jetzt vollständig verborgen, damit ausschließlich die kundenspezifische Wizard-Sidebar als sichtbare Navigation dient und keine doppelten Menüs links erscheinen.
-<<<<<<< HEAD
 - EN: Normalised section headers, expanders, and inline follow-up cards across Onboarding → Summary; meta follow-ups now surface inside the Onboarding extraction review tabs so the cards always appear directly beneath the fields they unblock.
   DE: Abschnittsüberschriften, Aufklapper und Inline-Follow-up-Karten wurden über alle Schritte hinweg vereinheitlicht; Meta-Follow-ups tauchen nun in den Onboarding-Extraktions-Tabs auf, sodass die Karten immer unmittelbar unter den zugehörigen Feldern angezeigt werden.
-=======
-- EN: Removed the unused Follow-ups entry from pages.json and forced the default Streamlit sidebar navigation container to stay hidden via CSS so legacy items cannot reappear even after upgrades.
-  DE: Den nicht mehr genutzten Follow-ups-Eintrag aus pages.json entfernt und den standardmäßigen Streamlit-Sidebar-Navigator per CSS dauerhaft ausgeblendet, damit nach Upgrades keine Legacy-Elemente mehr sichtbar werden.
->>>>>>> 3719a17c
+
 - EN: Removed the debug/API expander, captured-input chips, and the per-step progress bubbles from every wizard step so the canvas stays distraction-free while API mode switches continue to rely on the central configuration.
   DE: Das Debug-/API-Panel, die Eingabe-Chips sowie die Fortschrittsblasen wurden in allen Wizard-Schritten entfernt, damit die Oberfläche aufgeräumt bleibt – API-Umschaltungen laufen weiterhin zentral über die Konfiguration.
 - EN: Generated the NeedAnalysis JSON schema from the Pydantic model and embedded it into the vacancy extraction schema so every position/department/team field remains available throughout extraction, validation, and exports without manual drift.
