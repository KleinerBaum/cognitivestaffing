--- conflicted
+++ resolved
@@ -2,7 +2,6 @@
 
 ## Unreleased
 
-<<<<<<< HEAD
 - **EN:** Fixed the structured Need Analysis extraction pipeline so parser-
   validated payloads are returned immediately instead of triggering the
   plain JSON fallback, ensuring every caller receives schema-compliant
@@ -11,10 +10,7 @@
   Parser-Daten jetzt sofort zurück, statt den einfachen JSON-Fallback zu
   starten, sodass alle Aufrufer ohne zusätzliche Prompts schema-konforme
   Antworten bekommen.
-=======
-- **EN:** Instrumented the RAG pipeline so every vector-store lookup logs per-field latency, fallback usage, and OpenTelemetry span attributes, giving quantitative evidence of the threaded retriever’s speedups.
-  **DE:** Die RAG-Pipeline instrumentiert, sodass jeder Vector-Store-Lookup Feldlaufzeiten, Fallback-Nutzung und OpenTelemetry-Attribute protokolliert und damit messbare Nachweise für die Beschleunigung durch den parallelisierten Retriever liefert.
->>>>>>> f84d1c75
+
 - **EN:** Extracted the wizard field/section metadata into `wizard/metadata.py` and
   switched `wizard_router` plus its navigation tests to import it directly so the
   dependency chain stays explicit and type-checkable.
