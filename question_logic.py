--- conflicted
+++ resolved
@@ -24,10 +24,7 @@
 from typing import Any, Dict, List, Optional, Set
 
 # ESCO helpers (must exist in core/esco_utils.py)
-<<<<<<< HEAD
-from core.esco_utils import classify_occupation, get_essential_skills
-=======
->>>>>>> 47ed80df
+
 
 from core.esco_utils import (
     classify_occupation,
@@ -131,12 +128,9 @@
 }
 
 
-<<<<<<< HEAD
-=======
 SKILL_FIELDS: Set[str] = {"hard_skills", "soft_skills", "tools_and_technologies"}
 
 
->>>>>>> 47ed80df
 def _is_empty(val: Any) -> bool:
     if val is None:
         return True
