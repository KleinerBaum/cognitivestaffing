--- conflicted
+++ resolved
@@ -34,18 +34,7 @@
   that fails if those legacy strings reappear in Python sources.
   **DE:** Letzte Wizard-v1-Stützen entfernt – der ungenutzte
   `wizard_state['feature']`-Bootstrap sowie die veralteten
-  `core.schema`-Aliasse bzw. der `coerce_and_fill_wizard`-Helper sind nach dem
-<<<<<<< HEAD
-  endgültigen Aus für `SCHEMA_WIZARD_V1` gelöscht.
-- **EN:** Locked all OpenTelemetry packages to version 1.26.0, synced
-  `requirements.txt` with the optional ingestion dependencies, and refreshed
-  `artifacts/pip.freeze.txt` so deployments stop drifting across manifests.
-  **DE:** Alle OpenTelemetry-Pakete auf Version 1.26.0 fixiert,
-  `requirements.txt` mit den optionalen Ingestion-Abhängigkeiten abgeglichen
-  und `artifacts/pip.freeze.txt` aktualisiert, damit Deployments nicht länger
-  auseinanderlaufen.
-=======
-  endgültigen Aus für `SCHEMA_WIZARD_V1` gelöscht; zusätzlich prüft ein
+  `core.schema`-Aliasse bzw. der `coerce_and_fill_wizard`-Helper sind nach dem endgültigen Aus für `SCHEMA_WIZARD_V1` gelöscht; zusätzlich prüft ein
   Regressionstest, dass diese Legacy-Strings nicht zurückkehren.
 - **EN:** Locked all OpenTelemetry packages to version 1.26.0 and synced
   `requirements.txt` with the optional ingestion dependencies so deployments
@@ -53,7 +42,6 @@
   **DE:** Alle OpenTelemetry-Pakete auf Version 1.26.0 fixiert und
   `requirements.txt` mit den optionalen Ingestion-Abhängigkeiten abgeglichen,
   damit Deployments nicht länger auseinanderlaufen.
->>>>>>> 21979012
 - **EN:** Refined the Streamlit UI with a branded hero banner, reorganised the
   summary into "Profile overview", "Insights", and "Export" tabs, added an
   interactive Plotly salary range visual, and introduced an ESCO-backed skill
