Cognitive Staffing

Cognitive Staffing automates the extraction and enrichment of vacancy profiles from PDFs, URLs, or pasted text. It turns unstructured job ads into structured JSON, highlights missing data, and orchestrates multiple AI agents to draft follow-up questions, job ads, interview guides, and Boolean searches. By default, all LLM calls run through the OpenAI Responses API using cost-effective models: lightweight tasks run on gpt-4.1-mini, while reasoning-heavy flows (summaries, explanations, document rewrites) escalate to the Responses reasoning tier o4-mini with automatic fallbacks through o3 and gpt-4o. This setup lets us enforce structured outputs, stream long generations, and fall back gracefully when rate limits occur. If needed, set the USE_CLASSIC_API environment variable to route all calls through the standard Chat Completions API instead.

Version

EN: Current release: v1.1.0 (November 2025) – see below for highlights.

DE: Aktuelle Version: v1.1.0 (November 2025) – Highlights siehe unten.

Testing / Tests

EN: Run ruff format, ruff check, and mypy --config-file pyproject.toml before executing coverage run -m pytest -q (the default marker expression skips llm tests; add -m llm when an OpenAI key is configured). Keep total coverage ≥88% so CI stays green and XML/HTML artifacts remain available for review.

DE: Führe ruff format, ruff check und mypy --config-file pyproject.toml aus und starte anschließend coverage run -m pytest -q (standardmäßig werden llm-Tests übersprungen; mit konfiguriertem OpenAI-Key kannst du -m llm ergänzen). Halte die Gesamtabdeckung bei ≥88 %, damit die CI grün bleibt und XML-/HTML-Artefakte für das Review bereitstehen.

EN: Before opening a PR that touches sidebar/, pages/, components/, wizard/, or ui_views/, run python scripts/check_localization.py to ensure English UI strings stay wrapped in tr() or live inside i18n.STR. pytest tests/test_localization_scan.py enforces the same scan during CI to keep regressions out of dev.

DE: Bevor du einen PR mit Änderungen an sidebar/, pages/, components/, wizard/ oder ui_views/ erstellst, führe python scripts/check_localization.py aus, damit englische UI-Texte weiterhin in tr() gekapselt oder in i18n.STR hinterlegt sind. pytest tests/test_localization_scan.py erzwingt denselben Scan in der CI, damit keine Regressionen den dev-Branch erreichen.

EN: Track pre-existing typing gaps and the temporary ignore list in docs/mypy_typing_status.md so future branches can retire overrides incrementally.

DE: Dokumentierte Typing-Lücken sowie die temporären Ignore-Listen findest du in docs/mypy_typing_status.md, damit zukünftige Branches die Overrides schrittweise abbauen können.

EN: Heavy optional dependencies such as streamlit, requests, and bs4 are configured with follow_imports = "skip" so the type checker can focus on first-party fixes; replace skips with typed facades when the upstream packages ship stubs.

DE: Schwere optionale Abhängigkeiten wie streamlit, requests und bs4 laufen mit follow_imports = "skip", damit sich der Type-Checker auf First-Party-Bereiche konzentrieren kann; ersetze die Skips durch typisierte Fassaden, sobald die Upstream-Pakete Stubs liefern.

EN: Wizard helper modules (wizard._agents, _logic, _openai_bridge, interview_step, wizard) now require typed function signatures via disallow_untyped_defs; keep annotations complete when editing these files.

DE: Die Wizard-Hilfsmodule (wizard._agents, _logic, _openai_bridge, interview_step, wizard) erzwingen disallow_untyped_defs; achte bei Änderungen auf vollständige Typannotationen.

EN: Smoke tests cover every wizard page metadata file plus the wizard_tools agent shims. Run pytest tests/test_wizard_pages_smoke.py tests/test_wizard_tools_*.py when touching navigation metadata or tool fallbacks.

DE: Smoke-Tests decken alle Wizard-Seiten-Metadaten sowie die wizard_tools-Agenten ab. Führe pytest tests/test_wizard_pages_smoke.py tests/test_wizard_tools_*.py aus, sobald Navigations-Metadaten oder Tool-Fallbacks geändert werden.

What's new in v1.1.0 / Neu in v1.1.0

EN: Salary estimates now key off the job title, core responsibilities, must-have and nice-to-have requirements, tools/tech/certificates, language expectations, industry, and the provided city hint, and the default Streamlit navigation no longer shows the redundant overview entry.
DE: Gehaltsschätzungen orientieren sich jetzt an Jobtitel, Kernaufgaben, Muss- und Nice-to-have-Anforderungen, Tools/Technologien/Zertifikaten, Sprachvorgaben, Branche sowie der angegebenen Stadt; die Standard-Navigation von Streamlit blendet den überflüssigen Überblick-Eintrag aus.

EN: Streamlined the sidebar: navigation links are gone, language and dark-mode switches sit beneath each other with flag icons, and salary estimates now launch automatically once job title plus a location hint are present, listing required fields, summarising the top five drivers in a single sentence, and surfacing the raw calculation details.
DE: Sidebar verschlankt: Navigations-Links entfernt, Sprach- und Dark-Mode-Umschalter stehen untereinander mit Flaggen-Icons, und Gehaltsschätzungen starten automatisch, sobald Jobtitel und ein Standorthinweis vorliegen – inklusive Pflichtfeldliste, Ein-Satz-Zusammenfassung der fünf wichtigsten Faktoren und sichtbarer Berechnungsdetails.

EN: Normalise wizard widget defaults via _ensure_widget_state() so text inputs and list editors seed before rendering, avoiding Streamlit “Cannot set widget” errors on reruns.
DE: Normalisiert die Widget-Defaults im Wizard über _ensure_widget_state(), damit Textfelder und Listen-Editoren vor dem Rendern initialisiert werden und beim erneuten Ausführen keine “Cannot set widget”-Fehler mehr auftreten.

EN: Clean up company contact phones and websites across the wizard so noisy entries are normalised and cleared fields store None in the profile.
DE: Bereinigt Unternehmens-Telefonnummern und Websites im Wizard, normalisiert unruhige Eingaben und speichert geleerte Felder als None im Profil.

EN: Disable all AI suggestion buttons and generation actions when no OpenAI API key is configured, displaying a bilingual lock hint instead of triggering backend calls.
DE: Deaktiviert sämtliche KI-Vorschlagsbuttons und Generierungsaktionen, sobald kein OpenAI-API-Schlüssel hinterlegt ist, und zeigt stattdessen einen zweisprachigen Hinweis an.

EN: Unified Responses API retry handling now logs warnings and automatically falls back to chat completions or static content when structured calls fail or return invalid JSON.
DE: Vereinheitlichte Responses-Retry-Logik protokolliert Warnungen und schaltet automatisch auf Chat-Completions oder statische Inhalte um, wenn strukturierte Aufrufe scheitern oder ungültiges JSON liefern.

EN: Enforced full NeedAnalysisProfile ↔ wizard alignment: every schema field now has a canonical ProfilePaths entry, appears in the wizard panels, and propagates into exports with regression tests guarding drift.
DE: Vollständige NeedAnalysisProfile↔Wizard-Ausrichtung umgesetzt: Jedes Schemafeld besitzt nun einen kanonischen ProfilePaths-Eintrag, wird in den Wizard-Panels angezeigt und in Exporte übernommen, abgesichert durch Regressionstests gegen Abweichungen.

EN: Refined the salary sidebar: the panel now highlights the latest estimate with its source, charts top factors via Plotly, and falls back to curated benefit shortlists whenever the AI returns no suggestions.
DE: Salary-Sidebar überarbeitet: Die Ansicht zeigt nun die aktuelle Schätzung samt Quelle, visualisiert die wichtigsten Einflussfaktoren mit Plotly und blendet bei ausbleibenden KI-Vorschlägen automatisch die kuratierte Benefit-Shortlist ein.

EN: Sidebar branding overrides let you upload a logo, pick a brand colour, and edit the claim; exports and job ads now embed that metadata by default.
DE: Branding-Overrides in der Sidebar ermöglichen Logo-Uploads, die Auswahl der Markenfarbe und das Bearbeiten des Claims; Exporte und Stellenanzeigen übernehmen diese Metadaten automatisch.

<<<<<<< HEAD
EN: Inline follow-up cards now sit directly beneath the affected section and keep the “Next” button disabled until every critical question has a response, while informational prompts remain optional. This keeps mandatory clarifications in context without forcing a separate page.
DE: Inline-Follow-up-Karten erscheinen direkt unter dem jeweiligen Abschnitt und sperren „Weiter“, bis alle kritischen Fragen beantwortet sind; optionale Nachfragen bleiben freiwillig. So lassen sich Pflichtangaben im Kontext klären, ohne einen eigenen Q&A-Schritt zu öffnen.
=======
EN: Follow-up prompts now render inline within their respective wizard sections. The “Next” button stays disabled until every critical inline follow-up has a response, while optional prompts remain skippable, so mandatory clarifications are captured before moving on.
DE: Anschlussfragen erscheinen jetzt direkt in den jeweiligen Wizard-Abschnitten. Der Button „Weiter“ bleibt so lange deaktiviert, bis alle kritischen Nachfragen beantwortet sind; optionale Fragen bleiben weiterhin freiwillig, damit Pflichtangaben vor dem Fortfahren vollständig vorliegen.
>>>>>>> 3e591c14

EN: Added a bilingual “🔄 Reset wizard” button to the sidebar settings so recruiters can instantly clear the current profile and reload the default wizard state in one click (without changing theme, language, or LLM preferences).
DE: Einen zweisprachigen Button „🔄 Zurücksetzen / Reset wizard“ in den Seiteneinstellungen hinzugefügt, mit dem Recruiter:innen das aktuelle Profil mit einem Klick entfernen und den Wizard mit Standardwerten neu laden können (ohne Dark-Mode-, Sprach- oder LLM-Einstellungen zu verändern).

Branding Integration / Branding-Integration

EN: The wizard now recognises employer branding assets automatically. When a career page URL is provided, Cognitive Staffing detects the company logo, dominant brand colour, and slogan, then applies them to the sidebar hero, exports, and downstream JSON (company.logo_url, company.brand_color, company.claim). The screenshot below shows an example sidebar that picked up a logo and tone-on-tone accent colour without any manual configuration.

DE: Der Wizard erkennt Employer-Branding-Assets jetzt automatisch. Sobald eine Karriereseiten-URL vorliegt, ermittelt Cognitive Staffing Logo, Hauptfarbe und Claim des Unternehmens und übernimmt sie in die Sidebar, Exporte sowie das JSON (company.logo_url, company.brand_color, company.claim). Der Screenshot unten zeigt eine Sidebar, die Logo und Akzentfarbe ohne manuelle Einstellungen übernommen hat.

EN: If detection misses assets you can open the sidebar branding settings to upload a logo or choose a fallback colour. The job-ad generator now feeds the slogan and brand colour into its prompt metadata and Markdown fallback, ensuring downstream exports keep the employer voice.

DE: Falls die Erkennung keine Assets findet, kannst du in den Branding-Einstellungen der Sidebar ein Logo hochladen oder eine Ersatzfarbe wählen. Die Stellenanzeigengenerierung übergibt Claim und Markenfarbe an Prompt-Metadaten und Markdown-Fallback, damit Exporte den Arbeitgeberton zuverlässig mitführen.

Limitations / Einschränkungen
EN: Branding detection currently targets public websites. Private portals or PDF-only uploads fall back to the default Cognitive Staffing theme.
DE: Die Branding-Erkennung funktioniert derzeit für öffentliche Websites. Private Portale oder reine PDF-Uploads nutzen weiterhin das Standard-Theme.

EN: When no brand assets are available the sidebar now surfaces a prominent “Set branding” call-to-action instead of showing placeholder slogans or demo logos.
DE: Liegen keine Brand-Assets vor, blendet die Sidebar jetzt einen gut sichtbaren „Branding setzen“-Hinweis ein und verzichtet auf Beispiel-Claims oder Demo-Logos.

What's new in v1.0.0 / Neu in v1.0.0

Wizard overhaul & schema alignment:
EN: Every wizard step now shares a consistent header/subheader/intro layout that maps one-to-one to the NeedAnalysisProfile schema, ensuring exports remain perfectly synced.
DE: Alle Wizard-Schritte nutzen jetzt ein einheitliches Header-/Subheader-/Intro-Layout mit direkter 1:1-Abbildung auf das NeedAnalysisProfile-Schema, sodass Exporte lückenlos synchron bleiben.

Multi-tone guidance for each step:
EN: New pragmatic, formal, and casual intro texts (EN/DE) explain what to capture on every step and adapt automatically to the selected language.
DE: Neue pragmatische, formelle und lockere Intro-Texte (DE/EN) erläutern pro Schritt, welche Angaben benötigt werden, und passen sich automatisch der gewählten Sprache an.

Expanded AI assistance:
EN: Skills, benefits, and responsibilities now feature refreshed AI/ESCO suggestion buttons with better error handling, while the interview step generates full guides with graceful fallbacks.
DE: Skills, Benefits und Verantwortlichkeiten erhalten aktualisierte KI-/ESCO-Vorschlagsbuttons mit robuster Fehlerbehandlung, und der Interview-Schritt erzeugt komplette Leitfäden inklusive Fallbacks.

Design system & mobile polish:
EN: Light/dark themes share one design token set with improved spacing, focus states, and responsive navigation for mobile recruiters.
DE: Light-/Dark-Themes greifen auf einen gemeinsamen Design-Token-Pool mit optimierten Abständen, Fokuszuständen und responsiver Navigation für mobile Recruiter:innen zurück.

Feature Highlights

Structured extraction: JSON schemas and Pydantic validation keep 20+ vacancy fields aligned with the NeedAnalysisProfile model. LangChain’s StructuredOutputParser and PydanticOutputParser are now used to embed format instructions directly into prompts and to coerce responses back into the model, reducing brittle parsing code. Locked fields such as job_title or company are auto-filled when rule matches fire and remain protected until explicitly unlocked.

Interactive follow-ups: A Follow-up Question Generator agent produces prioritized follow-up questions with suggestion chips. When ESCO metadata is available, the assistant injects normalized essential skills into its prompts, and an auto re-ask loop will keep rerunning critical questions until every must-have field is answered.

ESCO integration: When enabled, the ESCO enricher normalizes job titles, proposes essential skills, and flags missing competencies directly in the UI.

AI-assisted suggestions: Dedicated helper agents surface responsibilities, skills, benefits, boolean strings, interview guides, and polished job ads. Responses stream live by default so the UI remains responsive during longer generations. The requirements, role, and compensation steps now include on-demand “Suggest responsibilities”, “Suggest additional skills”, and “Suggest benefits” actions that take into account existing inputs to avoid duplicates.

Step intros & captions / Schritt-Intros & Hinweise:
EN: Each wizard page opens with a localized introductory caption (in the chosen tone) so teams immediately know which details matter most on that step.
DE: Jede Wizard-Seite startet mit einer lokalisierten Einleitung im gewählten Tonfall, damit Teams sofort wissen, welche Angaben auf diesem Schritt entscheidend sind.

Guided wizard sections / Geführte Wizard-Abschnitte:
<<<<<<< HEAD
EN: Steps are grouped into Onboarding, Company, Team & Structure, Role & Tasks, Skills & Requirements, Compensation, Hiring Process, and Summary, so recruiters can follow a consistent flow with inline help for each section. Generated follow-up questions now appear inside these sections as contextual cards, so SMEs can answer them without leaving the current page.
DE: Schritte sind in Onboarding, Unternehmen, Team & Kontext, Rolle & Aufgaben, Skills & Anforderungen, Vergütung, Prozess und Zusammenfassung gegliedert, damit Recruiter:innen einem einheitlichen Ablauf mit Inline-Hilfen pro Abschnitt folgen können. Generierte Anschlussfragen erscheinen als kontextuelle Karten direkt in den jeweiligen Abschnitten, sodass Fachexpert:innen sie beantworten können, ohne den aktuellen Schritt zu verlassen.
=======
EN: Steps are grouped into Onboarding, Company, Team & Context, Role & Tasks, Skills & Requirements, Compensation, Process, and Summary, so recruiters can follow a consistent flow with inline help for each section. Generated follow-up questions now surface directly below the relevant inputs inside the matching section, keeping clarifications in context.
DE: Die Schritte sind in Onboarding, Unternehmen, Team & Kontext, Rolle & Aufgaben, Skills & Anforderungen, Vergütung, Prozess und Zusammenfassung gegliedert, sodass Recruiter:innen einem einheitlichen Ablauf mit Inline-Hilfen pro Abschnitt folgen. Generierte Anschlussfragen erscheinen sofort unter den passenden Eingaben im jeweiligen Abschnitt, wodurch Klarstellungen kontextualisiert bleiben.
>>>>>>> 3e591c14

Tone control / Tonalitätssteuerung:
EN: Choose between concise, professional, or casual writing styles before generating job ads, interview guides, or follow-up emails.
DE: Wähle vor der Generierung von Stellenanzeigen, Interview-Guides oder Follow-up-E-Mails zwischen einem prägnanten, professionellen oder lockeren Schreibstil.

Automatic company research / Automatische Unternehmensrecherche:
EN: After uploading a job ad, the wizard fetches the company’s mission, culture, and approximate size from the web to pre-fill the company section.
DE: Nach dem Upload einer Stellenanzeige ruft der Wizard Mission, Kultur und ungefähre Unternehmensgröße aus dem Web ab und füllt den Unternehmensbereich damit vor.

Normalization & JSON repair / Normalisierung & JSON-Reparatur:
EN: A repository-wide normalization pipeline trims noise, harmonizes gender-specific terms and locations, uppercases country codes, and automatically repairs malformed profile JSON via the OpenAI Responses API if validation fails.
DE: Eine Repository-weite Normalisierung entfernt Rauschen, bereinigt Gender-Zusätze und Ortsangaben, wandelt Ländercodes in Großbuchstaben und repariert ungültiges Profil-JSON bei Validierungsfehlern automatisch über die OpenAI-Responses-API.

Branding auto-detect / Branding-Autoerkennung:
EN: Brand assets (logo, favicon, dominant color, and company claim) are scraped from provided career page URLs, cached, and injected into the wizard’s sidebar, exports, and editing forms.
DE: Branding-Assets (Logo, Favicon, dominante Farbe und Unternehmensclaim) werden von angegebenen Karriereseiten extrahiert, zwischengespeichert und in der Wizard-Sidebar, in Exporten und in den Eingabemasken angezeigt.

Analysis helpers / Analyse-Helfer:
EN: Deterministic helper tools provide salary benchmarks, currency conversion with cached FX rates, and ISO date normalization, allowing the assistant to ground certain reasoning steps without extra API calls.
DE: Deterministische Helfer liefern Gehalts-Benchmarks, Währungsumrechnung mit zwischengespeicherten FX-Kursen und ISO-Datumsnormalisierung, sodass der Assistent ohne zusätzliche APIs fundierte Herleitungen vornehmen kann.

Suggestion failover / Vorschlags-Failover:
EN: If the OpenAI Responses endpoint is unavailable or USE_CLASSIC_API=1, skill and benefit suggestions automatically fall back to the classic Chat Completions backend; persistent failures return curated static benefit shortlists so the UI never blocks.
DE: Fällt der OpenAI-Responses-Endpunkt aus oder ist USE_CLASSIC_API=1 gesetzt, weichen Skill- und Benefit-Vorschläge automatisch auf die klassische Chat-Completions-API aus; bei dauerhaften Fehlern liefern kuratierte statische Benefit-Shortlists weiterhin nutzbare Ergebnisse.

Vector-store enrichment: If you set a VECTOR_STORE_ID, the RAG agent will retrieve supporting snippets via OpenAI file_search, yielding better suggestions when the uploaded job ad is sparse on details.

Extraction cache / Extraktions-Cache:
EN: Re-uploading the same vacancy now reuses the cached structured extraction via st.cache_data, keyed by the normalized text, locked fields, and reasoning mode to avoid duplicate LLM costs.
DE: Beim erneuten Hochladen derselben Ausschreibung greift die strukturierte Extraktion auf einen st.cache_data-Cache zurück, der Text, gesperrte Felder und Reasoning-Modus berücksichtigt – doppelte LLM-Kosten entfallen.

Parallel RAG lookups / Parallele RAG-Abfragen:
EN: When a vector store is configured the field-specific file_search calls execute concurrently, so chunk retrieval completes faster even for larger schemas.
DE: Ist ein Vector-Store hinterlegt, laufen die feldspezifischen File-Search-Aufrufe parallel, wodurch die Snippet-Recherche auch bei umfangreichen Schemata schneller abgeschlossen ist.

RAG telemetry / RAG-Telemetrie:
EN: Each vector-store lookup now logs per-field latency plus fallback usage and forwards the metrics to OpenTelemetry spans, giving operators measurable evidence that the threaded retriever accelerates lookups.
DE: Jeder Vector-Store-Lookup protokolliert nun die Feldlaufzeit und ob ein Fallback greifen musste und schreibt die Messwerte in OpenTelemetry-Spans, damit Betreiber messbar nachvollziehen können, wie stark der parallelisierte Retriever die Suche beschleunigt.

Multi-model routing / Modellrouting:
EN: The router now prefers gpt-4.1-mini for lightweight lookups and automatically escalates summaries, explanations, and planning flows to o4-mini, cascading through o3, gpt-4o-mini, and gpt-4o if capacity constraints occur. Administrators can still override the model via configuration (for example by setting OPENAI_MODEL), but automated selection is the default.
DE: Der Router nutzt standardmäßig gpt-4.1-mini für leichte Abfragen und hebt Zusammenfassungen, Erklärungen und Planungen auf o4-mini an, inklusive Fallbacks über o3, gpt-4o-mini und gpt-4o, sobald Kapazitätsprobleme auftreten. Administratoren können per Konfiguration (z. B. mit OPENAI_MODEL) weiterhin ein bestimmtes Modell fest vorgeben, aber normalerweise erfolgt die Modellauswahl automatisch.

Gap analysis workspace / Gap-Analyse-Arbeitsbereich:
EN: Launch the Gap analysis view to combine ESCO metadata, retrieved snippets, and vacancy text into an executive-ready report that highlights missing information and next steps.
DE: Öffne die Ansicht Gap-Analyse, um ESCO-Metadaten, gefundene Snippets und Ausschreibungstext zu einem Management-tauglichen Bericht zu kombinieren, der fehlende Informationen und nächste Schritte hervorhebt.

Model Routing & Cost Controls / Modellrouting & Kostensteuerung

Content cost router / Kostenrouter für Inhalte
EN: Each request runs through a prompt cost router that inspects the token length and content before selecting the cheapest suitable tier. Lightweight prompts execute on gpt-4.1-mini, while tasks requiring deeper reasoning automatically escalate to o4-mini. When quality risks remain high the chain continues through o3, gpt-4o-mini, and gpt-4o. Power users can still force a specific tier when necessary.
DE: Jede Anfrage durchläuft einen Kostenrouter, der Tokenlänge und Inhalt prüft, bevor das günstigste passende Modell gewählt wird. Leichte Prompts laufen auf gpt-4.1-mini, während Aufgaben mit höherem Reasoning-Bedarf automatisch auf o4-mini eskalieren. Bleiben Qualitätsrisiken bestehen, führt die Kette weiter über o3, gpt-4o-mini und gpt-4o. Bei Bedarf lässt sich weiterhin gezielt eine bestimmte Modellstufe erzwingen.

Quick vs Precise toggle / Schnell- vs. Präzisionsmodus
EN: The settings sidebar exposes a bilingual toggle to choose between the cost-efficient quick mode (minimal reasoning on gpt-4.1-mini, low verbosity) and the high-accuracy precise mode (o4-mini, high verbosity). Switching modes rewires model routing and reasoning effort automatically.
DE: In den Einstellungen gibt es nun einen zweisprachigen Schalter für den Schnellmodus (minimaler Denkaufwand auf gpt-4.1-mini, niedrige Ausführlichkeit) bzw. den Präzisionsmodus (o4-mini, hohe Ausführlichkeit). Der Wechsel passt Modellrouting und Reasoning-Aufwand automatisch an.

Fallback chain (o4-mini → o3 → GPT-4.1-nano → GPT-4o → GPT-4 → GPT-3.5) / Fallback-Kette (o4 mini → o3 → GPT-4.1 nano → GPT-4o → GPT-4 → GPT-3.5)
EN: When the primary model is overloaded or deprecated, the platform retries with the chain o4-mini → o3 → gpt-4.1-nano → gpt-4o → gpt-4 → gpt-3.5-turbo. Each downgrade is recorded in telemetry so we can spot chronic outages.
DE: Meldet die API, dass das Primärmodell überlastet oder abgekündigt ist, greift jetzt der Fallback-Pfad o4-mini → o3 → gpt-4.1-nano → gpt-4o → gpt-4 → gpt-3.5-turbo. Jeder Herunterstufungsversuch wird im Telemetrie-Stream protokolliert, um dauerhafte Störungen erkennbar zu machen.

Model override via configuration / Modell-Override über Konfiguration
EN: Use environment variables or secrets (e.g., set OPENAI_MODEL or st.session_state["model_override"]) to pin a specific model tier if necessary. Clearing the override restores automatic cost-based routing and the normal fallback chain.
DE: Setze bei Bedarf Umgebungsvariablen oder Secrets (z. B. OPENAI_MODEL oder st.session_state["model_override"]), um ein bestimmtes Modell fest vorzugeben. Ohne Override greift wieder das automatische, kostenbasierte Routing inklusive Fallback-Kette.

LLM configuration & fallbacks / LLM-Konfiguration & Fallbacks

EN:

USE_RESPONSES_API (default 1) routes all structured calls through the OpenAI Responses API with enforced JSON schemas and tool support. Setting this flag to 0 (or False) automatically toggles USE_CLASSIC_API=1 so every request uses the Chat Completions client instead.

USE_CLASSIC_API=1 forces the legacy chat backend even when Responses would normally be selected. Both suggestion and extraction pipelines retry on Responses errors first, then cascade to chat, and finally fall back to curated static copy (for example, benefit shortlists) if the API keeps failing.

RESPONSES_ALLOW_TOOLS (default 0) re-enables function/tool payloads on the Responses API. Keep the default for the 2025 Responses rollout where tool calls are blocked; set the flag to 1 only if your account is allowlisted for tool-enabled Responses. Otherwise the client automatically drops to the classic chat backend whenever tools are required.

When no OPENAI_API_KEY is configured the UI disables all AI buttons and shows a bilingual lock banner. Providing the key via environment variables or Streamlit secrets re-enables the features immediately.

REASONING_EFFORT pairs with the quick/precise toggle: quick mode enforces minimal reasoning on gpt-4.1-mini, precise mode upgrades to high effort on o4-mini, and manual overrides still cascade through the fallback chain when required.

COGNITIVE_PREFERRED_MODEL and COGNITIVE_MODEL_FALLBACKS let operators influence the router order (preferred model first, followed by comma-separated fallbacks) without code changes; legacy alias values resolve automatically.

OPENAI_BASE_URL can be set to https://eu.api.openai.com/v1 (or another allowed endpoint) to keep traffic within the EU region; other OpenAI secrets (OPENAI_MODEL, OPENAI_PROJECT, OPENAI_ORGANIZATION, OPENAI_REQUEST_TIMEOUT) are honoured as well.

VECTOR_STORE_ID activates RAG lookups through OpenAI file search. Without it the assistant skips retrieval but still completes suggestions using Responses or the chat fallback chain.

Debug panel toggle / Debug-Panel-Schalter:
EN: Administrators can use the new debug panel at the top of the wizard to enable verbose diagnostics and switch between the Responses API and the legacy Chat Completions backend at runtime; the helper keeps USE_RESPONSES_API and USE_CLASSIC_API in sync so downstream modules read the updated mode immediately.
DE: Über das neue Debug-Panel am Anfang des Wizards lassen sich ausführliche Fehlermeldungen aktivieren und die Responses- bzw. Chat-Completions-API zur Laufzeit wechseln; der Helfer hält USE_RESPONSES_API und USE_CLASSIC_API automatisch synchron, damit nachgelagerte Module den aktuellen Modus sofort übernehmen.

DE:

USE_RESPONSES_API (Standard 1) leitet strukturierte Aufrufe über die OpenAI-Responses-API mit JSON-Schema-Prüfung und Tool-Support. Wird das Flag auf 0 (oder False) gesetzt, schaltet sich automatisch USE_CLASSIC_API=1 ein und sämtliche Requests laufen über die Chat-Completions-Schnittstelle.

USE_CLASSIC_API=1 erzwingt den Legacy-Chat-Client, auch wenn Responses normalerweise gewählt würde. Vorschlags- und Extraktionspipelines versuchen zunächst Responses, wechseln danach auf Chat und greifen zuletzt auf kuratierte statische Inhalte (z. B. Benefit-Shortlists) zurück, wenn die API dauerhaft fehlschlägt.

RESPONSES_ALLOW_TOOLS (Standard 0) schaltet Funktions-/Tool-Payloads für die Responses-API wieder frei. Belasse den Standardwert für den Responses-Rollout 2025, bei dem Tools blockiert sind; setze das Flag nur auf 1, wenn dein Account für toolfähige Responses freigeschaltet wurde. Andernfalls wechselt der Client automatisch auf den klassischen Chat-Backend, sobald Tools erforderlich sind.

Ohne konfigurierten OPENAI_API_KEY deaktiviert die Oberfläche alle KI-Schaltflächen und blendet einen zweisprachigen Sperr-Hinweis ein. Sobald der Schlüssel via Umgebungsvariable oder Streamlit-Secrets hinterlegt ist, stehen die Funktionen wieder zur Verfügung.

Über REASONING_EFFORT ist der Schnell-/Präzisionsmodus gekoppelt: Der Schnellmodus setzt minimalen Denkaufwand auf gpt-4.1-mini, der Präzisionsmodus hebt auf high und o4-mini an; manuelle Overrides greifen weiterhin samt Fallback-Kette, wenn nötig.

COGNITIVE_PREFERRED_MODEL und COGNITIVE_MODEL_FALLBACKS erlauben es, die Router-Reihenfolge ohne Codeänderung zu beeinflussen (bevorzugtes Modell zuerst, gefolgt von kommaseparierten Fallbacks); historische Aliasse werden automatisch aufgelöst.

Mit OPENAI_BASE_URL lässt sich beispielsweise https://eu.api.openai.com/v1 konfigurieren, um Aufrufe innerhalb der EU zu halten; weitere OpenAI-Secrets (OPENAI_MODEL, OPENAI_PROJECT, OPENAI_ORGANIZATION, OPENAI_REQUEST_TIMEOUT) werden ebenfalls ausgewertet.

VECTOR_STORE_ID aktiviert RAG-Abfragen über OpenAI File Search. Ohne gesetzte ID überspringt der Assistent die Recherche, führt Vorschläge aber weiterhin über Responses oder die Chat-Fallback-Kette aus.

Debug-Panel-Schalter / Debug panel toggle:
DE: Über das neue Debug-Panel am Anfang des Wizards lassen sich ausführliche Fehlermeldungen aktivieren und die Responses- bzw. klassische Chat-Completions-API zur Laufzeit wechseln; der Helfer hält USE_RESPONSES_API und USE_CLASSIC_API automatisch synchron, damit nachgelagerte Module den aktuellen Modus sofort übernehmen.
EN: Administrators can use the new debug panel at the top of the wizard to enable verbose diagnostics and switch between the Responses API and the legacy Chat Completions backend at runtime; the helper keeps USE_RESPONSES_API and USE_CLASSIC_API aligned so downstream modules consume the updated mode instantly.

Architecture at a Glance

The Streamlit entry point (app.py) wires UI components from components/ and the multi-step flow in wizard.py into a shared st.session_state. Domain rules in core/ and question_logic.py keep the vacancy schema aligned with UI widgets and exports. Agents (see AGENTS.md) delegate LLM calls to llm/ helpers that return a unified ChatCallResult, manage retries, and execute any registered tools.

streamlit app.py
├─ wizard.py + components/ → builds the UI flow & session state
│   └─ wizard_tools/ → Streamlit function tools (ingest, reruns, SME merge)
├─ core/ + question_logic.py → vacancy domain logic & schema synchronization
└─ agents (AGENTS.md)
    ├─ llm/responses.py → ChatCallResult wrapper & tool runner
    │   └─ llm/rag_pipeline.py → OpenAI file_search tool (uses VECTOR_STORE_ID)
    └─ ingest/ + integrations/ → PDF/HTML/OCR loaders, ESCO API clients, vector store handlers


All LLM prompts are defined in prompts/registry.yaml and loaded via a shared prompt_registry helper, keeping the Streamlit UI and CLI utilities in sync.

Repository structure / Projektstruktur

pages/

EN: Streamlit wizard step modules named sequentially (01_… → 08_…).

DE: Streamlit-Wizard-Schritte mit fortlaufender Nummerierung (01_… bis 08_…).

wizard/

EN: Flow control, widget helpers, and routing glue for the multi-step UI.

DE: Ablaufsteuerung, Widget-Helfer und Routing-Logik für den Multi-Step-Wizard.

EN: wizard/metadata.py centralises FIELD_SECTION_MAP, CRITICAL_SECTION_ORDER, and get_missing_critical_fields so wizard.runner and wizard_router share a lightweight, circular-import-free source of truth.

DE: wizard/metadata.py bündelt FIELD_SECTION_MAP, CRITICAL_SECTION_ORDER und get_missing_critical_fields, damit wizard.runner und wizard_router eine schlanke, kreisfrei importierbare Wahrheit teilen.

core/

EN: Schema definitions, canonicalisation utilities, and business rules.

DE: Schema-Definitionen, Kanonisierung und Business-Logik.

components/

EN: Reusable Streamlit UI building blocks (cards, tables, forms).

DE: Wiederverwendbare Streamlit-Bausteine (Karten, Tabellen, Formulare).

sidebar/

EN: Sidebar orchestration including plan previews and branding settings.

DE: Sidebar-Steuerung inklusive Plan-Vorschau und Branding-Einstellungen.

EN: sidebar.__init__ imports wizard.metadata and wizard._logic during module load so cached wizard helpers stay in sync. Keep those modules free of sidebar imports (the runner still imports sidebar.salary) to prevent circular dependencies.

DE: sidebar.__init__ importiert wizard.metadata und wizard._logic bereits beim Laden des Moduls, damit die Wizard-Helfer ohne Wrapper verfügbar sind. Stelle sicher, dass diese Module keine Sidebar-Imports enthalten (der Runner importiert weiterhin sidebar.salary), um Kreisabhängigkeiten zu vermeiden.

state/

EN: Session-state bootstrapping and migration helpers.

DE: Initialisierung und Migration des Streamlit-Session-State.

llm/

EN: OpenAI Responses integration, routing, and tool execution helpers.

DE: Anbindung an die OpenAI-Responses-API, Routing und Tool-Ausführung.

ingest/

EN: PDF/HTML loaders, enrichment heuristics, and optional RAG connectors.

DE: PDF-/HTML-Loader, Anreicherungsheuristiken und optionale RAG-Anbindung.

exports/

EN: JSON/Markdown transformations plus downstream formatting helpers.

DE: JSON-/Markdown-Transformationen und nachgelagerte Formatierung.

docs/

EN: Extended developer and operator documentation beyond the README.

DE: Erweiterte Entwickler:innen- und Betriebsdokumentation zusätzlich zum README.

tests/

EN: Pytest suites for UI flows, schema propagation, and integrations.

DE: Pytest-Suites für UI-Flüsse, Schema-Propagation und Integrationen.

UI Binding Rules / UI-Bindungsregeln

EN:

Always get widget default values via wizard._logic.get_value(ProfilePaths.<FIELD>). The profile stored in st.session_state[StateKeys.PROFILE] is the single source of truth and already includes schema defaults.

Use canonical schema paths from constants.keys.ProfilePaths as widget keys. Avoid inventing ad-hoc session keys so the summary, follow-ups, and exports stay aligned.

Prefer the helper functions in components.widget_factory—such as text_input, select, and multiselect (re-exported in wizard.wizard)—when creating widgets. They automatically hook into _update_profile so that the sidebar, summary, and exports stay in sync.

Legacy helpers from wizard.layout have been removed; import profile widgets from components.widget_factory or the wizard.wizard re-exports instead.

Call state.ensure_state.ensure_state() early; it normalises ingestion payloads into the NeedAnalysisProfile, drops unknown keys, and seeds defaults so scraped data prefills the forms.

After ingestion (via URL, PDF, or text paste), run coerce_and_fill() and normalize_profile() before rendering the form. This ensures consistent casing, whitespace, and de-duplication of lists. The normaliser returns a validated dictionary and will trigger the JSON “repair” fallback only if the cleaned payload would violate the schema.

DE:

Widget-Vorgabewerte immer über wizard._logic.get_value(ProfilePaths.<FELD>) beziehen. Die Daten in st.session_state[StateKeys.PROFILE] sind die einzige Wahrheitsquelle und enthalten bereits Schema-Defaults.

Verwende kanonische Schema-Pfade aus constants.keys.ProfilePaths als Widget-Keys. Verzichte auf spontane Session-Keys, damit Zusammenfassung, Follow-ups und Exporte synchron bleiben.

Nutze zum Rendern die Helfer in components.widget_factory (text_input, select, multiselect, auch via wizard.wizard verfügbar). Diese binden das Widget automatisch an _update_profile, sodass Sidebar, Zusammenfassung und Exporte stets synchron bleiben.

Die veralteten Helfer aus wizard.layout wurden entfernt; nutzt stattdessen components.widget_factory bzw. die Re-Exports in wizard.wizard für Profil-Widgets.

Rufe früh state.ensure_state.ensure_state() auf; dort werden Ingestion-Payloads in das NeedAnalysisProfile überführt, unbekannte Keys entfernt und Defaults gesetzt, damit Scrapes die Formulare vorbefüllen.

Führe nach dem Import (URL, PDF oder Texteingabe) immer coerce_and_fill() und normalize_profile() aus, bevor das Formular gerendert wird. So werden Groß-/Kleinschreibung, Leerzeichen und Duplikate in Listen vereinheitlicht. Der Normalisierer liefert ein valides Dictionary und nutzt die JSON-Reparatur nur, falls das bereinigte Profil sonst gegen das Schema verstoßen würde.

Unified NeedAnalysisProfile Schema – Single Source of Truth / Einheitliches NeedAnalysisProfile-Master-Schema

EN: The unified NeedAnalysisProfile model (models/need_analysis.py) powers ingestion, the wizard, exports, and regression tests. constants/keys.ProfilePaths lists the canonical dot-paths that widget bindings, summary cards, follow-up logic, and exporters consume. core.schema.coerce_and_fill() normalises incoming payloads, applying the remaining ALIASES for backwards compatibility before validating with Pydantic. state.ensure_state.ensure_state() stores a JSON dump of the profile in st.session_state[StateKeys.PROFILE] on every run so UI panels, metadata, and exports share the same structure. Confidence metadata (such as field_confidence, high_confidence_fields, locked_fields, and rules) lives alongside the profile in StateKeys.PROFILE_METADATA, allowing the UI to highlight auto-filled fields without polluting the core schema.

DE: Das vereinheitlichte Modell NeedAnalysisProfile (models/need_analysis.py) treibt Ingestion, Wizard, Exporte und Regressionstests an. constants/keys.ProfilePaths enthält die kanonischen Dot-Pfade, die von Widgets, Zusammenfassungen, Follow-up-Logik und Exportern genutzt werden. core.schema.coerce_and_fill() normalisiert eingehende Payloads, wendet die verbliebenen ALIASES zur Rückwärtskompatibilität an und validiert anschließend mit Pydantic. state.ensure_state.ensure_state() speichert bei jedem Lauf einen JSON-Dump des Profils in st.session_state[StateKeys.PROFILE], sodass UI-Panels, Metadaten und Exporte dieselbe Struktur teilen. Confidence-Metadaten (z. B. field_confidence, high_confidence_fields, locked_fields und rules) liegen begleitend in StateKeys.PROFILE_METADATA, wodurch automatisch gefüllte Felder hervorgehoben werden können, ohne das Kernschema zu verändern.<|MERGE_RESOLUTION|>--- conflicted
+++ resolved
@@ -63,13 +63,8 @@
 EN: Sidebar branding overrides let you upload a logo, pick a brand colour, and edit the claim; exports and job ads now embed that metadata by default.
 DE: Branding-Overrides in der Sidebar ermöglichen Logo-Uploads, die Auswahl der Markenfarbe und das Bearbeiten des Claims; Exporte und Stellenanzeigen übernehmen diese Metadaten automatisch.
 
-<<<<<<< HEAD
 EN: Inline follow-up cards now sit directly beneath the affected section and keep the “Next” button disabled until every critical question has a response, while informational prompts remain optional. This keeps mandatory clarifications in context without forcing a separate page.
 DE: Inline-Follow-up-Karten erscheinen direkt unter dem jeweiligen Abschnitt und sperren „Weiter“, bis alle kritischen Fragen beantwortet sind; optionale Nachfragen bleiben freiwillig. So lassen sich Pflichtangaben im Kontext klären, ohne einen eigenen Q&A-Schritt zu öffnen.
-=======
-EN: Follow-up prompts now render inline within their respective wizard sections. The “Next” button stays disabled until every critical inline follow-up has a response, while optional prompts remain skippable, so mandatory clarifications are captured before moving on.
-DE: Anschlussfragen erscheinen jetzt direkt in den jeweiligen Wizard-Abschnitten. Der Button „Weiter“ bleibt so lange deaktiviert, bis alle kritischen Nachfragen beantwortet sind; optionale Fragen bleiben weiterhin freiwillig, damit Pflichtangaben vor dem Fortfahren vollständig vorliegen.
->>>>>>> 3e591c14
 
 EN: Added a bilingual “🔄 Reset wizard” button to the sidebar settings so recruiters can instantly clear the current profile and reload the default wizard state in one click (without changing theme, language, or LLM preferences).
 DE: Einen zweisprachigen Button „🔄 Zurücksetzen / Reset wizard“ in den Seiteneinstellungen hinzugefügt, mit dem Recruiter:innen das aktuelle Profil mit einem Klick entfernen und den Wizard mit Standardwerten neu laden können (ohne Dark-Mode-, Sprach- oder LLM-Einstellungen zu verändern).
@@ -124,13 +119,8 @@
 DE: Jede Wizard-Seite startet mit einer lokalisierten Einleitung im gewählten Tonfall, damit Teams sofort wissen, welche Angaben auf diesem Schritt entscheidend sind.
 
 Guided wizard sections / Geführte Wizard-Abschnitte:
-<<<<<<< HEAD
 EN: Steps are grouped into Onboarding, Company, Team & Structure, Role & Tasks, Skills & Requirements, Compensation, Hiring Process, and Summary, so recruiters can follow a consistent flow with inline help for each section. Generated follow-up questions now appear inside these sections as contextual cards, so SMEs can answer them without leaving the current page.
 DE: Schritte sind in Onboarding, Unternehmen, Team & Kontext, Rolle & Aufgaben, Skills & Anforderungen, Vergütung, Prozess und Zusammenfassung gegliedert, damit Recruiter:innen einem einheitlichen Ablauf mit Inline-Hilfen pro Abschnitt folgen können. Generierte Anschlussfragen erscheinen als kontextuelle Karten direkt in den jeweiligen Abschnitten, sodass Fachexpert:innen sie beantworten können, ohne den aktuellen Schritt zu verlassen.
-=======
-EN: Steps are grouped into Onboarding, Company, Team & Context, Role & Tasks, Skills & Requirements, Compensation, Process, and Summary, so recruiters can follow a consistent flow with inline help for each section. Generated follow-up questions now surface directly below the relevant inputs inside the matching section, keeping clarifications in context.
-DE: Die Schritte sind in Onboarding, Unternehmen, Team & Kontext, Rolle & Aufgaben, Skills & Anforderungen, Vergütung, Prozess und Zusammenfassung gegliedert, sodass Recruiter:innen einem einheitlichen Ablauf mit Inline-Hilfen pro Abschnitt folgen. Generierte Anschlussfragen erscheinen sofort unter den passenden Eingaben im jeweiligen Abschnitt, wodurch Klarstellungen kontextualisiert bleiben.
->>>>>>> 3e591c14
 
 Tone control / Tonalitätssteuerung:
 EN: Choose between concise, professional, or casual writing styles before generating job ads, interview guides, or follow-up emails.
