--- conflicted
+++ resolved
@@ -410,7 +410,6 @@
         return list(dict.fromkeys(missing))
 
     def _missing_inline_followups(
-<<<<<<< HEAD
         self, page: WizardPage, profile: Mapping[str, object]
     ) -> list[str]:
         prefixes = PAGE_FOLLOWUP_PREFIXES.get(page.key, ())
@@ -435,32 +434,6 @@
                 value = get_in(profile, field, None)
             if not followup_has_response(value):
                 missing.append(field)
-=======
-        self,
-        page: WizardPage,
-        profile: Mapping[str, object],
-    ) -> list[str]:
-        prefixes = PAGE_FOLLOWUP_PREFIXES.get(page.key)
-        if not prefixes:
-            return []
-        raw_followups = st.session_state.get(StateKeys.FOLLOWUPS, [])
-        if not isinstance(raw_followups, Collection):
-            return []
-        missing: list[str] = []
-        for question in raw_followups:
-            if not isinstance(question, Mapping):
-                continue
-            field_obj = question.get("field")
-            if not isinstance(field_obj, str):
-                continue
-            if not any(field_obj.startswith(prefix) for prefix in prefixes):
-                continue
-            value = st.session_state.get(field_obj)
-            if not self._is_value_present(value):
-                value = self._resolve_value(profile, field_obj, None)
-            if not self._is_value_present(value):
-                missing.append(field_obj)
->>>>>>> 5213c227
         return missing
 
     @staticmethod
