from __future__ import annotations

import html
from dataclasses import dataclass
from typing import Callable, Collection, Iterable, Mapping, Sequence

import streamlit as st

from constants.keys import StateKeys
from pages import WizardPage
from utils.i18n import tr
from wizard.metadata import (
    CRITICAL_SECTION_ORDER,
    PAGE_FOLLOWUP_PREFIXES,
    PAGE_PROGRESS_FIELDS,
    VIRTUAL_PAGE_FIELD_PREFIX,
    get_missing_critical_fields,
    resolve_section_for_field,
)

# ``wizard.metadata`` stays lightweight so this router can depend on shared
# progress data without importing the Streamlit-heavy ``wizard.runner`` module.


@dataclass(frozen=True)
class WizardContext:
    """Context passed to step renderer callables."""

    schema: Mapping[str, object]
    critical_fields: Sequence[str]


@dataclass(frozen=True)
class StepRenderer:
    """Callable wrapper with legacy index mapping for Streamlit state sync."""

    callback: Callable[[WizardContext], None]
    legacy_index: int


@dataclass(frozen=True)
class _PageProgressSnapshot:
    """Represents the completion ratio for a single wizard page."""

    page: WizardPage
    section_index: int
    total_fields: int
    missing_fields: int
    completion_ratio: float


_COLLECTED_STYLE = """
<style>
.wizard-collected-panel {
    border-radius: 1rem;
    background: var(--surface-0, rgba(241, 245, 249, 0.65));
    border: 1px solid var(--border-subtle, rgba(148, 163, 184, 0.35));
    padding: 1rem 1.25rem;
    margin-bottom: 1.25rem;
    box-shadow: 0 12px 28px rgba(15, 23, 42, 0.18);
    color: var(--text-strong, #0f172a);
}
.wizard-collected-panel h4 {
    margin: 0 0 0.35rem 0;
    font-weight: 600;
    letter-spacing: 0.01em;
    color: var(--text-strong, #0f172a);
}
.wizard-collected-panel p {
    margin: 0 0 0.75rem 0;
    color: var(--text-soft, rgba(15, 23, 42, 0.7));
    line-height: 1.55;
}
.wizard-chip-list {
    display: flex;
    flex-wrap: wrap;
    gap: 0.45rem;
}
.wizard-chip {
    display: inline-flex;
    align-items: center;
    border-radius: 999px;
    padding: 0.25rem 0.75rem;
    background: var(--interactive-surface, rgba(59, 130, 246, 0.12));
    color: var(--text-strong, #0f172a);
    border: 1px solid var(--border-subtle, rgba(148, 163, 184, 0.35));
    font-size: 0.85rem;
    font-weight: 600;
}
.wizard-chip.is-empty {
    background: transparent;
    border-style: dashed;
}
@media (max-width: 640px) {
    .wizard-collected-panel {
        padding: 0.85rem 1rem;
    }
}
</style>
"""

_SUMMARY_LABELS: tuple[tuple[str, str], ...] = (
    ("Onboarding", "Onboarding"),
    ("Unternehmen", "Company"),
    ("Team & Kontext", "Team & context"),
    ("Rolle & Aufgaben", "Role & tasks"),
    ("Skills & Anforderungen", "Skills & requirements"),
    ("Leistungen & Benefits", "Rewards & Benefits"),
    ("Prozess", "Process"),
    ("Summary", "Summary"),
)


_NAVIGATION_STYLE = """
<style>
.wizard-nav-marker + div[data-testid="stHorizontalBlock"] {
    display: flex;
    gap: var(--space-sm, 0.6rem);
    align-items: stretch;
    margin: 1.2rem 0 0.65rem;
}

.wizard-nav-marker
    + div[data-testid="stHorizontalBlock"]
    > div[data-testid="column"] {
    flex: 1 1 0;
}

.wizard-nav-marker
    + div[data-testid="stHorizontalBlock"]
    .wizard-nav-next button {
    min-height: 3rem;
    font-size: 1.02rem;
    font-weight: 650;
}

.wizard-nav-marker
    + div[data-testid="stHorizontalBlock"]
    button {
    width: 100%;
    border-radius: 14px;
}

.wizard-nav-marker
    + div[data-testid="stHorizontalBlock"]
    .wizard-nav-next button[kind="primary"] {
    box-shadow: 0 16px 32px rgba(37, 58, 95, 0.2);
}

.wizard-nav-marker
    + div[data-testid="stHorizontalBlock"]
    .wizard-nav-next button[kind="primary"]:hover:not(:disabled) {
    box-shadow: 0 20px 40px rgba(37, 58, 95, 0.26);
}

.wizard-nav-marker
    + div[data-testid="stHorizontalBlock"]
    .wizard-nav-next button:disabled {
    box-shadow: none;
    opacity: 0.55;
}

.wizard-nav-hint {
    margin-top: 0.35rem;
    color: var(--text-soft, rgba(15, 23, 42, 0.7));
    font-size: 0.9rem;
}

@media (max-width: 768px) {
    .wizard-nav-marker + div[data-testid="stHorizontalBlock"] {
        flex-direction: column;
    }

    .wizard-nav-marker
        + div[data-testid="stHorizontalBlock"]
        > div[data-testid="column"] {
        width: 100%;
    }

    .wizard-nav-marker
        + div[data-testid="stHorizontalBlock"]
        .wizard-nav-next button {
        position: sticky;
        bottom: 1rem;
        z-index: 10;
        box-shadow: 0 16px 32px rgba(15, 23, 42, 0.22);
    }

    .wizard-nav-marker
        + div[data-testid="stHorizontalBlock"]
        button {
        min-height: 3rem;
    }
}
</style>
"""


_PROGRESS_STYLE = """
<style>
    .wizard-progress-wrapper {
        margin: 0.75rem 0 1.25rem;
        display: flex;
        gap: clamp(0.6rem, 1.25vw, 1rem);
        align-items: stretch;
        justify-content: center;
    }

    .wizard-progress-bubble {
        display: flex;
        flex-direction: column;
        align-items: center;
        gap: 0.35rem;
        text-align: center;
    }

    .wizard-progress-bubble button {
        width: 3rem;
        height: 3rem;
        border-radius: 50%;
        border: 2px solid transparent;
        color: #0f172a;
        font-weight: 700;
        font-size: 1rem;
        transition: transform 0.18s ease, box-shadow 0.18s ease;
    }

    .wizard-progress-bubble.is-current button {
        transform: translateY(-2px);
        box-shadow: 0 12px 28px rgba(15, 23, 42, 0.18);
        border-color: rgba(37, 99, 235, 0.65);
    }

    .wizard-progress-caption {
        font-size: 0.85rem;
        line-height: 1.25;
        color: var(--text-soft, rgba(15, 23, 42, 0.72));
        max-width: 8rem;
    }

    .wizard-progress-meta {
        font-size: 0.75rem;
        color: var(--text-faint, rgba(100, 116, 139, 0.95));
    }

    @media (max-width: 960px) {
        .wizard-progress-wrapper {
            flex-wrap: wrap;
            gap: 0.75rem;
        }

        .wizard-progress-bubble button {
            width: 2.75rem;
            height: 2.75rem;
        }
    }
</style>
"""


class WizardRouter:
    """Synchronise wizard navigation between query params and Streamlit state."""

    def __init__(
        self,
        *,
        pages: Sequence[WizardPage],
        renderers: Mapping[str, StepRenderer],
        context: WizardContext,
        value_resolver: Callable[[Mapping[str, object], str, object | None], object | None],
    ) -> None:
        self._pages = list(pages)
        self._page_map = {page.key: page for page in pages}
        self._renderers = dict(renderers)
        self._context = context
        self._resolve_value = value_resolver
        self._ensure_state_defaults()
        st.session_state[StateKeys.WIZARD_STEP_COUNT] = len(self._pages)
        self._sync_with_query_params()
        self._update_section_progress()
        self._apply_pending_incomplete_jump()

    # ------------------------------------------------------------------
    # Public API
    # ------------------------------------------------------------------
    def navigate(
        self,
        target_key: str,
        *,
        mark_current_complete: bool = False,
        skipped: bool = False,
    ) -> None:
        """Navigate to ``target_key`` and trigger a rerun."""

        if target_key not in self._page_map:
            return

        current_key = self._state.get("current_step")
        if mark_current_complete and isinstance(current_key, str):
            self._mark_step_completed(current_key, skipped=skipped)

        st.session_state.pop(StateKeys.PENDING_INCOMPLETE_JUMP, None)
        self._set_current_step(target_key)
        st.session_state["_wizard_scroll_to_top"] = True
        st.rerun()

    def run(self) -> None:
        """Render the current step with harmonised navigation controls."""

        st.markdown(_COLLECTED_STYLE + _NAVIGATION_STYLE, unsafe_allow_html=True)
        self._update_section_progress()
        self._ensure_current_is_valid()
        current_key = self._get_current_step_key()
        page = self._page_map[current_key]
        renderer = self._renderers.get(page.key)
        if renderer is None:
            st.warning(tr("Schritt nicht verfügbar.", "Step not available."))
            return

        st.session_state[StateKeys.STEP] = renderer.legacy_index
        missing = self._missing_required_fields(page)
        last_rendered = self._state.get("_last_rendered_step")
        if last_rendered != current_key:
            st.session_state["_wizard_scroll_to_top"] = True
            self._state["_last_rendered_step"] = current_key
        self._maybe_scroll_to_top()
        self._render_progress_tracker(current_key)
        self._render_collected_panel(page)
        lang = st.session_state.get("lang", "de")
        summary_labels = [tr(de, en, lang=lang) for de, en in _SUMMARY_LABELS]
        st.session_state["_wizard_step_summary"] = (renderer.legacy_index, summary_labels)
        renderer.callback(self._context)
        self._render_navigation(page, missing)

    # ------------------------------------------------------------------
    # Internal helpers
    # ------------------------------------------------------------------
    @property
    def _state(self) -> dict[str, object]:
        raw_state = st.session_state.setdefault("wizard", {})
        if isinstance(raw_state, dict):
            return raw_state
        coerced: dict[str, object] = dict(raw_state)
        st.session_state["wizard"] = coerced
        return coerced

    def _get_current_step_key(self) -> str:
        current = self._state.get("current_step")
        if isinstance(current, str) and current in self._page_map:
            return current
        fallback = self._pages[0].key
        self._state["current_step"] = fallback
        return fallback

    def _ensure_state_defaults(self) -> None:
        state = self._state
        if "current_step" not in state:
            state["current_step"] = self._pages[0].key

    def _sync_with_query_params(self) -> None:
        query_params = st.query_params
        step_values = list(query_params.get_all("step"))
        step_param = step_values[0] if step_values else None
        if step_param and step_param in self._page_map:
            desired = step_param
        else:
            current = self._state.get("current_step")
            desired = current if isinstance(current, str) and current in self._page_map else self._pages[0].key
        self._state["current_step"] = desired
        query_params["step"] = desired

    def _ensure_current_is_valid(self) -> None:
        current = self._state.get("current_step")
        if not isinstance(current, str) or current not in self._page_map:
            self._state["current_step"] = self._pages[0].key

    def _next_key(self, page: WizardPage) -> str | None:
        index = self._pages.index(page)
        for candidate in self._pages[index + 1 :]:
            return candidate.key
        return None

    def _prev_key(self, page: WizardPage) -> str | None:
        index = self._pages.index(page)
        if index == 0:
            return None
        return self._pages[index - 1].key

    def _missing_required_fields(self, page: WizardPage) -> list[str]:
<<<<<<< HEAD
        if not page.required_fields:
            return []
=======
>>>>>>> 3e591c14
        profile = st.session_state.get(StateKeys.PROFILE, {}) or {}
        missing: list[str] = []
        if page.required_fields:
            for field in page.required_fields:
                value = st.session_state.get(field)
                if not self._is_value_present(value):
                    value = self._resolve_value(profile, field, None)
                if not self._is_value_present(value):
                    missing.append(field)
        missing.extend(self._missing_inline_followups(page, profile))
        if not missing:
            return []
        # Preserve order while removing duplicates
        return list(dict.fromkeys(missing))

<<<<<<< HEAD
=======
    def _missing_inline_followups(
        self,
        page: WizardPage,
        profile: Mapping[str, object],
    ) -> list[str]:
        prefixes = PAGE_FOLLOWUP_PREFIXES.get(page.key, ())
        if not prefixes:
            return []
        followups = st.session_state.get(StateKeys.FOLLOWUPS)
        if not isinstance(followups, Sequence):
            return []
        missing: list[str] = []
        for item in followups:
            if not isinstance(item, Mapping):
                continue
            field = str(item.get("field") or "").strip()
            if not field or not any(field.startswith(prefix) for prefix in prefixes):
                continue
            priority = str(item.get("priority") or "").casefold()
            if priority and priority != "critical":
                continue
            value = self._resolve_value(profile, field, None)
            if not followup_has_response(value):
                missing.append(field)
        return missing

>>>>>>> 3e591c14
    @staticmethod
    def _is_value_present(value: object | None) -> bool:
        if value is None:
            return False
        if isinstance(value, str):
            return bool(value.strip())
        if isinstance(value, (list, tuple, set)):
            return any(WizardRouter._is_value_present(item) for item in value)
        if isinstance(value, Mapping):
            return any(WizardRouter._is_value_present(item) for item in value.values())
        if isinstance(value, bool):
            return value
        if isinstance(value, (int, float)):
            return bool(value)
        return True

    def _render_collected_panel(self, page: WizardPage) -> None:
        lang = st.session_state.get("lang", "de")
        header = page.header_for(lang)
        subheader = page.subheader_for(lang)
        context = st.session_state.get(StateKeys.PROFILE, {}) or {}
        intro = self._resolve_intro(page, lang, context)
        values = list(self._collect_summary_values(page.summary_fields, context))
        with st.container():
            st.markdown("<div class='wizard-collected-panel'>", unsafe_allow_html=True)
            st.markdown(f"<h4>{html.escape(header)}</h4>", unsafe_allow_html=True)
            st.markdown(f"<p><em>{html.escape(subheader)}</em></p>", unsafe_allow_html=True)
            if intro:
                st.caption(intro)
            if values:
                chips = "".join(f"<span class='wizard-chip'>{html.escape(item)}</span>" for item in values)
                st.markdown(f"<div class='wizard-chip-list'>{chips}</div>", unsafe_allow_html=True)
            else:
                st.caption(tr("Noch keine Angaben erfasst.", "No data captured yet."))
            st.markdown("</div>", unsafe_allow_html=True)

    def _resolve_intro(self, page: WizardPage, lang: str, context: Mapping[str, object]) -> str:
        for variant in page.intro_variants_for(lang):
            try:
                return variant.format(**self._flatten_context(context))
            except Exception:
                continue
        return ""

    def _flatten_context(self, context: Mapping[str, object]) -> Mapping[str, str]:
        flat: dict[str, str] = {}
        if not isinstance(context, Mapping):
            return flat
        company = context.get("company")
        if isinstance(company, Mapping):
            if company.get("name"):
                flat["company_name"] = str(company.get("name"))
            if company.get("industry"):
                flat["company_industry"] = str(company.get("industry"))
        position = context.get("position")
        if isinstance(position, Mapping):
            if position.get("job_title"):
                flat["job_title"] = str(position.get("job_title"))
        location = context.get("location")
        if isinstance(location, Mapping):
            if location.get("primary_city"):
                flat["primary_city"] = str(location.get("primary_city"))
            if location.get("country"):
                flat["country"] = str(location.get("country"))
        return flat

    def _collect_summary_values(self, fields: Iterable[str], context: Mapping[str, object]) -> Iterable[str]:
        for field in fields:
            value = self._resolve_value(context, field, None)
            if isinstance(value, str) and value.strip():
                yield value.strip()
            elif isinstance(value, (list, tuple, set)):
                cleaned = [str(item).strip() for item in value if isinstance(item, str) and item.strip()]
                if cleaned:
                    for entry in cleaned:
                        yield entry
            elif value not in (None, "", []):
                yield str(value)

    def _render_navigation(self, page: WizardPage, missing: Sequence[str]) -> None:
        prev_key = self._prev_key(page)
        next_key = self._next_key(page)
        st.markdown("<div class='wizard-nav-marker'></div>", unsafe_allow_html=True)
        cols = st.columns((1.1, 1.1, 1), gap="small")
        if prev_key:
            if cols[0].button(
                "◀ " + tr("Zurück", "Back"),
                key=f"wizard_prev_{page.key}",
                width="stretch",
            ):
                self.navigate(prev_key)
        else:
            cols[0].write("")

        next_disabled = bool(missing)
        if next_disabled:
            with cols[1]:
                st.markdown("<div class='wizard-nav-next'>", unsafe_allow_html=True)
                st.button(
                    tr("Weiter", "Next") + " ▶",
                    key=f"wizard_next_{page.key}",
                    type="primary",
                    disabled=True,
                    width="stretch",
                )
                st.markdown("</div>", unsafe_allow_html=True)
            missing_label = tr("Pflichtfelder fehlen", "Complete required fields first")
            cols[1].caption(missing_label)
        elif next_key:
            with cols[1]:
                st.markdown("<div class='wizard-nav-next'>", unsafe_allow_html=True)
                if st.button(
                    tr("Weiter", "Next") + " ▶",
                    key=f"wizard_next_{page.key}",
                    type="primary",
                    width="stretch",
                ):
                    self.navigate(next_key, mark_current_complete=True)
                st.markdown("</div>", unsafe_allow_html=True)
        else:
            cols[1].write("")

        if page.allow_skip and next_key:
            with cols[2]:
                if st.button(
                    tr("Überspringen", "Skip"),
                    key=f"wizard_skip_{page.key}",
                    width="stretch",
                ):
                    self.navigate(next_key, mark_current_complete=True, skipped=True)
        else:
            cols[2].write("")

    def _maybe_scroll_to_top(self) -> None:
        if not st.session_state.pop("_wizard_scroll_to_top", False):
            return
        st.markdown(
            """
            <script>
            (function() {
                const root = window;
                const target = root.document.querySelector('section.main');
                root.scrollTo({ top: 0, behavior: 'smooth' });
                if (target) {
                    target.setAttribute('tabindex', '-1');
                    target.focus({ preventScroll: true });
                }
            })();
            </script>
            """,
            unsafe_allow_html=True,
        )

    def _update_section_progress(self) -> tuple[int | None, list[int]]:
        """Refresh progress trackers using shared wizard metadata."""

        missing_fields = list(dict.fromkeys(get_missing_critical_fields()))
        sections_with_missing: set[int] = set()
        for field in missing_fields:
            sections_with_missing.add(resolve_section_for_field(field))

        first_incomplete: int | None = None
        for section in CRITICAL_SECTION_ORDER:
            if section in sections_with_missing:
                first_incomplete = section
                break

        if first_incomplete is None and sections_with_missing:
            first_incomplete = min(sections_with_missing)

        if first_incomplete is None:
            completed_sections = list(CRITICAL_SECTION_ORDER)
        else:
            completed_sections = [
                section
                for section in CRITICAL_SECTION_ORDER
                if section < first_incomplete and section not in sections_with_missing
            ]

        st.session_state[StateKeys.EXTRACTION_MISSING] = missing_fields
        st.session_state[StateKeys.FIRST_INCOMPLETE_SECTION] = first_incomplete
        st.session_state[StateKeys.COMPLETED_SECTIONS] = completed_sections
        return first_incomplete, completed_sections

    def _apply_pending_incomplete_jump(self) -> None:
        if not st.session_state.pop(StateKeys.PENDING_INCOMPLETE_JUMP, False):
            return
        first_incomplete = st.session_state.get(StateKeys.FIRST_INCOMPLETE_SECTION)
        if not isinstance(first_incomplete, int):
            return
        target_key = self._resolve_step_key_for_legacy_index(first_incomplete)
        if target_key is None:
            return
        self._set_current_step(target_key)
        st.session_state["_wizard_scroll_to_top"] = True

    def _resolve_step_key_for_legacy_index(self, index: int) -> str | None:
        for page in self._pages:
            renderer = self._renderers.get(page.key)
            if renderer is not None and renderer.legacy_index == index:
                return page.key
        return None

    def _set_current_step(self, target_key: str) -> None:
        self._state["current_step"] = target_key
        st.query_params["step"] = target_key

    def _mark_step_completed(self, step_key: str, *, skipped: bool) -> None:
        completed = self._state.get("completed_steps")
        if isinstance(completed, list):
            if step_key not in completed:
                completed.append(step_key)
        else:
            self._state["completed_steps"] = [step_key]

        if skipped:
            skipped_steps = self._state.get("skipped_steps")
            if isinstance(skipped_steps, list):
                if step_key not in skipped_steps:
                    skipped_steps.append(step_key)
            else:
                self._state["skipped_steps"] = [step_key]

    # ------------------------------------------------------------------
    # Progress tracker helpers
    # ------------------------------------------------------------------
    def _render_progress_tracker(self, current_key: str) -> None:
        if not self._pages:
            return

        st.markdown(_PROGRESS_STYLE, unsafe_allow_html=True)
        snapshots = self._build_progress_snapshots()
        snapshot_lookup = {snapshot.page.key: snapshot for snapshot in snapshots}
        lang = st.session_state.get("lang", "de")
        wrapper = st.container()
        with wrapper:
            st.markdown("<div class='wizard-progress-wrapper'>", unsafe_allow_html=True)
            columns = st.columns(len(self._pages), gap="small")
            style_chunks: list[str] = []
            for position, (col, page) in enumerate(zip(columns, self._pages), start=1):
                snapshot = snapshot_lookup.get(page.key)
                if snapshot is None:
                    continue
                completion_ratio = snapshot.completion_ratio
                bubble_id = f"wizard-progress-{page.key}"
                color = self._interpolate_color(completion_ratio)
                style_chunks.append(
                    (
                        f"#{bubble_id} button {{\n"
                        f"    background: {color};\n"
                        "    color: var(--text-strong, #0f172a);\n"
                        "}\n"
                        f"#{bubble_id} button:hover {{\n"
                        "    filter: brightness(1.05);\n"
                        "}"
                    )
                )
                label = page.label_for(lang)
                caption = page.subheader_for(lang)
                percent_label = f"{int(round(completion_ratio * 100))}%"
                wrapper_class = "wizard-progress-bubble"
                if page.key == current_key:
                    wrapper_class += " is-current"
                col.markdown(
                    f"<div class='{wrapper_class}' id='{bubble_id}'>",
                    unsafe_allow_html=True,
                )
                clicked = col.button(
                    str(position),
                    key=f"wizard_progress_{page.key}",
                    help=caption,
                )
                col.markdown("</div>", unsafe_allow_html=True)
                col.markdown(
                    f"<div class='wizard-progress-meta'>{percent_label}</div>",
                    unsafe_allow_html=True,
                )
                col.markdown(
                    f"<div class='wizard-progress-caption'>{html.escape(label)}</div>",
                    unsafe_allow_html=True,
                )
                if clicked and page.key != current_key:
                    self.navigate(page.key)
            if style_chunks:
                st.markdown(
                    "<style>" + "\n\n".join(style_chunks) + "</style>",
                    unsafe_allow_html=True,
                )
            st.markdown("</div>", unsafe_allow_html=True)

    def _build_progress_snapshots(self) -> list[_PageProgressSnapshot]:
        """Return per-page completion stats for the progress tracker."""

        raw_completed = self._state.get("completed_steps")
        completed_steps: set[str]
        if isinstance(raw_completed, Collection):
            completed_steps = {step for step in raw_completed if isinstance(step, str)}
        else:
            completed_steps = set()
        profile = st.session_state.get(StateKeys.PROFILE, {}) or {}
        snapshots: list[_PageProgressSnapshot] = []
        for page in self._pages:
            renderer = self._renderers.get(page.key)
            if renderer is None:
                continue
            fields = PAGE_PROGRESS_FIELDS.get(page.key, ())
            missing_fields = self._missing_fields_for_paths(
                fields,
                profile=profile,
                completed_steps=completed_steps,
            )
            total = len(fields)
            missing_count = len(missing_fields)
            ratio = self._calculate_completion_ratio(
                total=total,
                missing=missing_count,
                page_key=page.key,
                completed_steps=completed_steps,
            )
            snapshots.append(
                _PageProgressSnapshot(
                    page=page,
                    section_index=renderer.legacy_index,
                    total_fields=total,
                    missing_fields=missing_count,
                    completion_ratio=ratio,
                )
            )
        return snapshots

    @staticmethod
    def _calculate_completion_ratio(
        *,
        total: int,
        missing: int,
        page_key: str,
        completed_steps: Collection[str],
    ) -> float:
        if total == 0:
            return 1.0 if page_key in completed_steps else 0.0
        ratio = 1.0 - (missing / total)
        return max(0.0, min(1.0, ratio))

    @staticmethod
    def _interpolate_color(ratio: float) -> str:
        base = (191, 219, 254)  # #bfdbfe
        peak = (30, 64, 175)  # #1e40af
        r = int(base[0] + (peak[0] - base[0]) * ratio)
        g = int(base[1] + (peak[1] - base[1]) * ratio)
        b = int(base[2] + (peak[2] - base[2]) * ratio)
        return f"#{r:02x}{g:02x}{b:02x}"

    def _missing_fields_for_paths(
        self,
        fields: Sequence[str],
        *,
        profile: Mapping[str, object] | None = None,
        completed_steps: Collection[str] | None = None,
    ) -> list[str]:
        if not fields:
            return []
        context = profile or (st.session_state.get(StateKeys.PROFILE, {}) or {})
        completed_lookup = set(completed_steps or [])
        missing: list[str] = []
        for field in fields:
            if field.startswith(VIRTUAL_PAGE_FIELD_PREFIX):
                page_key = field[len(VIRTUAL_PAGE_FIELD_PREFIX) :]
                if page_key and page_key not in completed_lookup:
                    missing.append(field)
                continue
            value = st.session_state.get(field)
            if not self._is_value_present(value):
                value = self._resolve_value(context, field, None)
            if not self._is_value_present(value):
                missing.append(field)
        return missing<|MERGE_RESOLUTION|>--- conflicted
+++ resolved
@@ -387,11 +387,8 @@
         return self._pages[index - 1].key
 
     def _missing_required_fields(self, page: WizardPage) -> list[str]:
-<<<<<<< HEAD
         if not page.required_fields:
             return []
-=======
->>>>>>> 3e591c14
         profile = st.session_state.get(StateKeys.PROFILE, {}) or {}
         missing: list[str] = []
         if page.required_fields:
@@ -407,35 +404,6 @@
         # Preserve order while removing duplicates
         return list(dict.fromkeys(missing))
 
-<<<<<<< HEAD
-=======
-    def _missing_inline_followups(
-        self,
-        page: WizardPage,
-        profile: Mapping[str, object],
-    ) -> list[str]:
-        prefixes = PAGE_FOLLOWUP_PREFIXES.get(page.key, ())
-        if not prefixes:
-            return []
-        followups = st.session_state.get(StateKeys.FOLLOWUPS)
-        if not isinstance(followups, Sequence):
-            return []
-        missing: list[str] = []
-        for item in followups:
-            if not isinstance(item, Mapping):
-                continue
-            field = str(item.get("field") or "").strip()
-            if not field or not any(field.startswith(prefix) for prefix in prefixes):
-                continue
-            priority = str(item.get("priority") or "").casefold()
-            if priority and priority != "critical":
-                continue
-            value = self._resolve_value(profile, field, None)
-            if not followup_has_response(value):
-                missing.append(field)
-        return missing
-
->>>>>>> 3e591c14
     @staticmethod
     def _is_value_present(value: object | None) -> bool:
         if value is None:
