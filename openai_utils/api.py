--- conflicted
+++ resolved
@@ -514,7 +514,6 @@
     testable.
     """
 
-<<<<<<< HEAD
     payload, model, tools, tool_functions = _prepare_payload(
         messages,
         model=model,
@@ -559,142 +558,7 @@
                 }
             )
             executed = True
-=======
-    from core import analysis_tools
-
-    if model is None:
-        model = get_model_for(ModelTask.DEFAULT)
-    if reasoning_effort is None:
-        reasoning_effort = st.session_state.get("reasoning_effort", REASONING_EFFORT)
-
-    base_tools, base_funcs = analysis_tools.build_analysis_tools()
-    tools = (tools or []) + base_tools
-    tool_functions = {**base_funcs, **(tool_functions or {})}
-
-    payload: Dict[str, Any] = {
-        "model": model,
-        "input": messages,
-    }
-    if temperature is not None and model_supports_temperature(model):
-        payload["temperature"] = temperature
-    if model_supports_reasoning(model):
-        payload["reasoning"] = {"effort": reasoning_effort}
-    if max_tokens is not None:
-        payload["max_output_tokens"] = max_tokens
-    if json_schema is not None:
-        payload["text"] = {"format": {"type": "json_schema", **json_schema}}
-    if tools:
-        payload["tools"] = tools
-        if tool_choice is not None:
-            payload["tool_choice"] = tool_choice
-    if extra:
-        payload.update(extra)
-
-    with tracer.start_as_current_span("openai.call_chat_api") as span:
-        span.set_attribute("llm.model", model or "")
-        span.set_attribute("llm.message_count", len(messages))
-        if temperature is not None:
-            span.set_attribute("llm.temperature", temperature)
-        if max_tokens is not None:
-            span.set_attribute("llm.max_tokens", max_tokens)
-        if json_schema is not None:
-            span.set_attribute("llm.json_schema", json_schema.get("name", "anonymous"))
-        span.set_attribute("llm.tool_count", len(payload.get("tools", [])))
-        if tool_choice is not None:
-            span.set_attribute("llm.tool_choice", str(tool_choice))
-
-        def _to_mapping(item: Any) -> dict[str, Any] | None:
-            if isinstance(item, Mapping):
-                return dict(item)
-            for attr in ("model_dump", "dict"):
-                method = getattr(item, attr, None)
-                if callable(method):
-                    try:
-                        value = method()
-                    except TypeError:
-                        try:
-                            value = method(mode="python")
-                        except TypeError:
-                            continue
-                    if isinstance(value, Mapping):
-                        return dict(value)
-            data = getattr(item, "__dict__", None)
-            if isinstance(data, Mapping):
-                return dict(data)
-            return None
-
-        def _dump_json(value: Any) -> Optional[str]:
-            if value is None:
-                return None
-            try:
-                return json.dumps(value)
-            except TypeError:
-                try:
-                    mapping = _to_mapping(value)
-                except Exception:  # pragma: no cover - defensive
-                    mapping = None
-                if mapping is not None:
-                    try:
-                        return json.dumps(mapping)
-                    except TypeError:
-                        return str(mapping)
-                return str(value)
-
-        def _extract_output_text(response_obj: Any) -> Optional[str]:
-            text = getattr(response_obj, "output_text", None)
-            if text:
-                return text
-            chunks: list[str] = []
-            for raw_item in getattr(response_obj, "output", []) or []:
-                item_dict = _to_mapping(raw_item)
-                if not item_dict:
-                    continue
-                item_type = item_dict.get("type")
-                json_value = item_dict.get("json")
-                if json_value is not None:
-                    dumped = _dump_json(json_value)
-                    if dumped:
-                        chunks.append(dumped)
-                contents = item_dict.get("content")
-                if isinstance(contents, Sequence) and not isinstance(
-                    contents, (str, bytes)
-                ):
-                    iterable = contents
-                else:
-                    iterable = []
-                if item_type == "message" and iterable:
-                    for raw_content in iterable:
-                        content_dict = _to_mapping(raw_content)
-                        if not content_dict:
-                            continue
-                        json_value = content_dict.get("json")
-                        if json_value is not None:
-                            dumped = _dump_json(json_value)
-                            if dumped:
-                                chunks.append(dumped)
-                        text_value = content_dict.get("text")
-                        if text_value:
-                            chunks.append(str(text_value))
-                else:
-                    text_value = item_dict.get("text")
-                    if text_value:
-                        chunks.append(str(text_value))
-                    for raw_content in iterable:
-                        content_dict = _to_mapping(raw_content)
-                        if not content_dict:
-                            continue
-                        json_value = content_dict.get("json")
-                        if json_value is not None:
-                            dumped = _dump_json(json_value)
-                            if dumped:
-                                chunks.append(dumped)
-                        text_value = content_dict.get("text")
-                        if text_value:
-                            chunks.append(str(text_value))
-            if chunks:
-                return "\n".join(chunk for chunk in chunks if chunk)
-            return text
->>>>>>> 9d3c0477
+
 
         try:
             response = _execute_response(payload, model)
@@ -739,7 +603,6 @@
                 name = func_info.get("name")
                 if not name or name not in tool_functions:
                     continue
-<<<<<<< HEAD
                 typ = data.get("type")
                 if typ and "call" in str(typ):
                     call_data = dict(data)
@@ -760,80 +623,7 @@
     _update_usage_counters(usage)
 
     return ChatCallResult(content, tool_calls, usage)
-=======
-                args_raw = func_info.get("arguments", "{}") or "{}"
-                try:
-                    parsed: Any = json.loads(args_raw)
-                    args: dict[str, Any] = parsed if isinstance(parsed, dict) else {}
-                except Exception:  # pragma: no cover - defensive
-                    args = {}
-                with tracer.start_as_current_span(
-                    "openai.tool_call", attributes={"tool.name": name}
-                ):
-                    result = tool_functions[name](**args)
-                messages_list.append(
-                    {
-                        "role": "tool",
-                        "tool_call_id": call.get("id", name),
-                        "content": json.dumps(result),
-                    }
-                )
-                executed = True
-
-            if executed:
-                payload["input"] = messages_list
-                payload.pop("tool_choice", None)
-                try:
-                    response = _execute_response(payload, model)
-                except Exception as exc:
-                    span.record_exception(exc)
-                    span.set_status(Status(StatusCode.ERROR, str(exc)))
-                    raise
-                content = _extract_output_text(response)
-                extra_calls: list[dict] = []
-                for item in getattr(response, "output", []) or []:
-                    data = _to_mapping(item)
-                    if not data:
-                        continue
-                    typ = data.get("type")
-                    if typ and "call" in str(typ):
-                        call_data = dict(data)
-                        fn = call_data.get("function")
-                        if fn is None:
-                            name = call_data.get("name")
-                            arg_str = call_data.get("arguments")
-                            call_data = {
-                                **call_data,
-                                "function": {"name": name, "arguments": arg_str},
-                            }
-                        extra_calls.append(call_data)
-                tool_calls.extend(extra_calls)
-                usage_obj = getattr(response, "usage", {}) or {}
-                if usage_obj and not isinstance(usage_obj, dict):
-                    usage_extra: dict = getattr(
-                        usage_obj, "model_dump", getattr(usage_obj, "dict", lambda: {})
-                    )()
-                else:
-                    usage_extra = usage_obj if isinstance(usage_obj, dict) else {}
-                for key in ("input_tokens", "output_tokens"):
-                    usage[key] = usage.get(key, 0) + usage_extra.get(key, 0)
-
-        span.set_attribute("llm.tool_calls", len(tool_calls))
-        span.set_attribute("llm.output.length", len(content or ""))
-        if usage:
-            span.set_attribute("llm.usage.input_tokens", usage.get("input_tokens", 0))
-            span.set_attribute("llm.usage.output_tokens", usage.get("output_tokens", 0))
-
-        if StateKeys.USAGE in st.session_state:
-            st.session_state[StateKeys.USAGE]["input_tokens"] += usage.get(
-                "input_tokens", 0
-            )
-            st.session_state[StateKeys.USAGE]["output_tokens"] += usage.get(
-                "output_tokens", 0
-            )
-
-        return ChatCallResult(content, tool_calls, usage)
->>>>>>> 9d3c0477
+
 
 
 def stream_chat_api(
