from __future__ import annotations

import json
import logging
import re
import unicodedata
from dataclasses import dataclass
from datetime import datetime, timezone
from typing import Any, Mapping, TypedDict

import streamlit as st
from pydantic import BaseModel, Field

from constants.keys import StateKeys, UIKeys
from core.analysis_tools import get_salary_benchmark, resolve_salary_role
from utils.i18n import tr
from utils.normalization import country_to_iso2, normalize_country

try:
    from openai_utils import call_chat_api, build_extraction_tool
except Exception:  # pragma: no cover - during offline tests without OpenAI
    call_chat_api = None  # type: ignore
    build_extraction_tool = None  # type: ignore


logger = logging.getLogger(__name__)


FUNCTION_NAME = "update_salary_expectation"


class SalaryExpectationResponse(BaseModel):
    """Structured response schema for salary expectation estimates."""

    salary_min: float | None = Field(
        default=None,
        description="Lower bound of the expected annual salary in numeric form.",
    )
    salary_max: float | None = Field(
        default=None,
        description="Upper bound of the expected annual salary in numeric form.",
    )
    currency: str | None = Field(
        default=None,
        description="ISO 4217 currency code (e.g. EUR, USD).",
    )
    explanation: str | None = Field(
        default=None,
        description="Short explanation why this range is appropriate.",
        max_length=400,
    )


@dataclass(slots=True)
class _SalaryInputs:
    job_title: str
    country: str
    primary_city: str | None
    hq_location: str | None
    seniority: str | None
    work_policy: str | None
    employment_type: str | None
    company_size: str | None
    industry: str | None
    current_min: float | None
    current_max: float | None
    current_currency: str | None
    required_hard_skills: list[str]
    required_soft_skills: list[str]
    hard_skills_optional: list[str]
    soft_skills_optional: list[str]
    tools_and_technologies: list[str]
    certificates: list[str]
    languages_required: list[str]
    languages_optional: list[str]
    language_level_english: str | None


class SalaryImpact(TypedDict, total=False):
    """Describe how a factor influenced the final salary estimate."""

    absolute: float
    relative: float | None
    user_value: float
    user_currency: str | None
    note: str


class SalaryFactor(TypedDict, total=False):
    """Single entry for the salary explanation table."""

    key: str
    value: Any
    impact: SalaryImpact | None


SalaryExplanation = list[SalaryFactor]


def estimate_salary_expectation() -> None:
    """Calculate and persist the salary expectation for the current profile."""

    profile: Mapping[str, Any] = st.session_state.get(StateKeys.PROFILE, {})
    inputs = _collect_inputs(profile)

    has_country = bool(inputs.country)
    has_geo_hint = has_country or inputs.primary_city or inputs.hq_location

    if not inputs.job_title or not has_geo_hint:
        message = tr(
            "Bitte gib mindestens Jobtitel und entweder Land oder Standort an, um eine Schätzung zu erhalten.",
            "Please provide at least a job title plus either a country or a city/HQ location to generate an estimate.",
        )
        st.session_state[UIKeys.SALARY_ESTIMATE] = None
        st.session_state[UIKeys.SALARY_EXPLANATION] = message
        st.session_state[UIKeys.SALARY_REFRESH] = _now_iso()
        return

    result: dict[str, Any] | None = None
    explanation: SalaryExplanation | str | None = None
    source = "model"

    if call_chat_api and build_extraction_tool and not st.session_state.get(
        "openai_api_key_missing"
    ):
        try:
            result, explanation = _call_salary_model(inputs)
        except Exception as exc:  # noqa: BLE001
            logger.warning("Salary estimation via model failed, falling back: %s", exc)
    if result is None:
        source = "fallback"
        result, explanation = _fallback_salary(inputs)

    if not result:
        st.session_state[UIKeys.SALARY_ESTIMATE] = None
        st.session_state[UIKeys.SALARY_EXPLANATION] = explanation
        st.session_state[UIKeys.SALARY_REFRESH] = _now_iso()
        return

    if not result.get("currency"):
        result["currency"] = inputs.current_currency or _guess_currency(inputs.country)

    st.session_state[UIKeys.SALARY_ESTIMATE] = {**result, "source": source}
    st.session_state[UIKeys.SALARY_EXPLANATION] = explanation
    st.session_state[UIKeys.SALARY_REFRESH] = _now_iso()


def _collect_inputs(profile: Mapping[str, Any]) -> _SalaryInputs:
    position = profile.get("position", {}) if isinstance(profile, Mapping) else {}
    location = profile.get("location", {}) if isinstance(profile, Mapping) else {}
    employment = profile.get("employment", {}) if isinstance(profile, Mapping) else {}
    company = profile.get("company", {}) if isinstance(profile, Mapping) else {}
    compensation = (
        profile.get("compensation", {}) if isinstance(profile, Mapping) else {}
    )
    requirements = (
        profile.get("requirements", {}) if isinstance(profile, Mapping) else {}
    )

    def _as_float(value: Any) -> float | None:
        try:
            if value is None or value == "":
                return None
            return float(value)
        except (TypeError, ValueError):
            return None

    def _as_str_list(value: Any) -> list[str]:
        if isinstance(value, (list, tuple, set)):
            result: list[str] = []
            for item in value:
                if item is None:
                    continue
                text = str(item).strip()
                if text:
                    result.append(text)
            return result
        return []

    country_raw = str(location.get("country") or "").strip()
    primary_city = str(location.get("primary_city") or "").strip() or None
    hq_location = str(company.get("hq_location") or "").strip() or None
    inferred_country = country_raw or _derive_country_from_locations(primary_city, hq_location) or ""

    return _SalaryInputs(
        job_title=str(position.get("job_title") or "").strip(),
        country=inferred_country,
        primary_city=primary_city,
        hq_location=hq_location,
        seniority=str(position.get("seniority_level") or "").strip() or None,
        work_policy=str(employment.get("work_policy") or "").strip() or None,
        employment_type=str(employment.get("job_type") or "").strip() or None,
        company_size=str(company.get("size") or "").strip() or None,
        industry=str(company.get("industry") or "").strip() or None,
        current_min=_as_float(compensation.get("salary_min")),
        current_max=_as_float(compensation.get("salary_max")),
        current_currency=str(compensation.get("currency") or "").strip() or None,
        required_hard_skills=_as_str_list(requirements.get("hard_skills_required")),
        required_soft_skills=_as_str_list(requirements.get("soft_skills_required")),
        hard_skills_optional=_as_str_list(requirements.get("hard_skills_optional")),
        soft_skills_optional=_as_str_list(requirements.get("soft_skills_optional")),
        tools_and_technologies=_as_str_list(requirements.get("tools_and_technologies")),
        certificates=_as_str_list(
            requirements.get("certificates") or requirements.get("certifications")
        ),
        languages_required=_as_str_list(requirements.get("languages_required")),
        languages_optional=_as_str_list(requirements.get("languages_optional")),
        language_level_english=(
            str(requirements.get("language_level_english") or "").strip() or None
        ),
    )


_LOCATION_SPLIT_RE = re.compile(r"[\n\-/|;,•·]")


def _derive_country_from_locations(*candidates: str | None) -> str | None:
    for candidate in candidates:
        if not candidate:
            continue
        for token in _iter_location_tokens(candidate):
            country = _country_from_hint(token)
            if country:
                return country
    return None


def _iter_location_tokens(value: str) -> list[str]:
    cleaned = value.strip().strip(",•·|/\n")
    if not cleaned:
        return []

    tokens: list[str] = [cleaned]

    for group in re.findall(r"\(([^)]+)\)", cleaned):
        inner = group.strip()
        if inner:
            tokens.append(inner)

    simplified = cleaned.replace("–", " ").replace("—", " ")
    simplified = simplified.replace("-", " ")

    for part in _LOCATION_SPLIT_RE.split(simplified):
        candidate = part.strip()
        if candidate:
            tokens.append(candidate)

    for part in simplified.split():
        piece = part.strip(" ,•·|/")
        if piece:
            tokens.append(piece)

    # Preserve order while removing duplicates
    seen: set[str] = set()
    unique_tokens: list[str] = []
    for token in tokens:
        key = token.casefold()
        if key in seen:
            continue
        seen.add(key)
        unique_tokens.append(token)
    return unique_tokens


def _country_from_hint(value: str) -> str | None:
    normalized = normalize_country(value)
    if normalized:
        iso_from_normalized = country_to_iso2(normalized)
        if iso_from_normalized:
            return normalized

    iso = country_to_iso2(value)
    if iso:
        normalized_iso = normalize_country(iso)
        if normalized_iso and country_to_iso2(normalized_iso):
            return normalized_iso
        return iso

    ascii_value = _strip_accents(value).casefold()
    mapped = _CITY_TO_COUNTRY.get(ascii_value)
    if mapped:
        return mapped
    return None


def _strip_accents(value: str) -> str:
    normalized = unicodedata.normalize("NFKD", value)
    return "".join(ch for ch in normalized if not unicodedata.combining(ch))


_CITY_TO_COUNTRY: dict[str, str] = {
    "berlin": "Germany",
    "munich": "Germany",
    "muenchen": "Germany",
    "hamburg": "Germany",
    "frankfurt": "Germany",
    "cologne": "Germany",
    "koeln": "Germany",
    "dusseldorf": "Germany",
    "duesseldorf": "Germany",
    "stuttgart": "Germany",
    "vienna": "Austria",
    "wien": "Austria",
    "salzburg": "Austria",
    "zurich": "Switzerland",
    "zuerich": "Switzerland",
    "geneva": "Switzerland",
    "basel": "Switzerland",
    "london": "United Kingdom",
    "manchester": "United Kingdom",
    "paris": "France",
    "madrid": "Spain",
    "barcelona": "Spain",
    "rome": "Italy",
    "milan": "Italy",
    "new york": "United States",
    "san francisco": "United States",
    "los angeles": "United States",
    "boston": "United States",
    "seattle": "United States",
}


def _call_salary_model(inputs: _SalaryInputs) -> tuple[dict[str, Any] | None, str | None]:
    payload = {
        "job_title": inputs.job_title,
        "country": inputs.country,
        "primary_city": inputs.primary_city,
        "seniority": inputs.seniority,
        "work_policy": inputs.work_policy,
        "employment_type": inputs.employment_type,
        "company_size": inputs.company_size,
        "industry": inputs.industry,
        "current_salary_min": inputs.current_min,
        "current_salary_max": inputs.current_max,
        "current_currency": inputs.current_currency,
        "required_hard_skills": inputs.required_hard_skills,
        "required_soft_skills": inputs.required_soft_skills,
        "hard_skills_optional": inputs.hard_skills_optional,
        "soft_skills_optional": inputs.soft_skills_optional,
        "tools_and_technologies": inputs.tools_and_technologies,
        "certificates": inputs.certificates,
        "languages_required": inputs.languages_required,
        "languages_optional": inputs.languages_optional,
        "language_level_english": inputs.language_level_english,
    }
    system_prompt = (
        "You are a compensation analyst. Estimate an annual salary range in the "
        "local currency based on the provided job context. Factor in seniority, "
        "work policy, employment type, team size, industry, city hints, required "
        "and optional skills, tools, certifications, and language expectations. "
        "Respond by calling the "
        f"function {FUNCTION_NAME}. Prefer realistic mid-market values and align "
        "with the seniority, work policy, and language level requirements if "
        "given."
    )
    messages = [
        {"role": "system", "content": system_prompt},
        {"role": "user", "content": json.dumps(payload, ensure_ascii=False)},
    ]

    schema = SalaryExpectationResponse.model_json_schema()
    tools = build_extraction_tool(FUNCTION_NAME, schema, allow_extra=False)
    result = call_chat_api(
        messages,
        temperature=0.2,
        max_tokens=220,
        tools=tools,
        tool_choice={"type": "function", "name": FUNCTION_NAME},
        task="salary_estimate",
    )

    arguments = _extract_tool_arguments(result, FUNCTION_NAME)
    data: dict[str, Any] | None = None
    if arguments:
        try:
            data = json.loads(arguments)
        except json.JSONDecodeError:
            logger.debug("Tool arguments not valid JSON: %s", arguments)
    if data is None and result.content:
        try:
            data = json.loads(result.content)
        except json.JSONDecodeError:
            logger.debug("Model content not valid JSON: %s", result.content)

    if not data:
        return None, None

    parsed = SalaryExpectationResponse.model_validate(data)
    return parsed.model_dump(), parsed.explanation


<<<<<<< HEAD
_FALLBACK_ADJUSTMENT_RULES: dict[str, dict[str, Any]] = {
    "required_hard_skills": {
        "attribute": "required_hard_skills",
        "label_de": "Pflicht-Hard-Skills",
        "label_en": "Required hard skills",
        "per_item": 0.02,
        "max": 0.1,
        "offset": 0,
        "description_de": "+2 % je Muss-Kriterium (max. +10 %)",
        "description_en": "+2% per mandatory requirement (max. +10%)",
    },
    "required_soft_skills": {
        "attribute": "required_soft_skills",
        "label_de": "Pflicht-Soft-Skills",
        "label_en": "Required soft skills",
        "per_item": 0.01,
        "max": 0.05,
        "offset": 0,
        "description_de": "+1 % je Muss-Kriterium (max. +5 %)",
        "description_en": "+1% per mandatory requirement (max. +5%)",
    },
    "hard_skills_optional": {
        "attribute": "hard_skills_optional",
        "label_de": "Optionale Hard-Skills",
        "label_en": "Optional hard skills",
        "per_item": 0.0075,
        "max": 0.03,
        "offset": 0,
        "description_de": "+0,75 % je Nice-to-have (max. +3 %)",
        "description_en": "+0.75% per nice-to-have (max. +3%)",
    },
    "soft_skills_optional": {
        "attribute": "soft_skills_optional",
        "label_de": "Optionale Soft-Skills",
        "label_en": "Optional soft skills",
        "per_item": 0.005,
        "max": 0.02,
        "offset": 0,
        "description_de": "+0,5 % je Nice-to-have (max. +2 %)",
        "description_en": "+0.5% per nice-to-have (max. +2%)",
    },
    "tools_and_technologies": {
        "attribute": "tools_and_technologies",
        "label_de": "Tools & Technologien",
        "label_en": "Tools & technologies",
        "per_item": 0.015,
        "max": 0.075,
        "offset": 0,
        "description_de": "+1,5 % je relevantes Tool (max. +7,5 %)",
        "description_en": "+1.5% per relevant tool (max. +7.5%)",
    },
    "certificates": {
        "attribute": "certificates",
        "label_de": "Zertifikate",
        "label_en": "Certificates",
        "per_item": 0.03,
        "max": 0.12,
        "offset": 0,
        "description_de": "+3 % je Pflichtzertifikat (max. +12 %)",
        "description_en": "+3% per required certificate (max. +12%)",
    },
    "languages_required": {
        "attribute": "languages_required",
        "label_de": "Pflichtsprachen",
        "label_en": "Required languages",
        "per_item": 0.015,
        "max": 0.06,
        "offset": 1,
        "description_de": "+1,5 % je weitere Sprache über die erste hinaus (max. +6 %)",
        "description_en": "+1.5% per additional language beyond the first (max. +6%)",
    },
    "languages_optional": {
        "attribute": "languages_optional",
        "label_de": "Optionale Sprachen",
        "label_en": "Optional languages",
        "per_item": 0.005,
        "max": 0.02,
        "offset": 0,
        "description_de": "+0,5 % je optionale Sprache (max. +2 %)",
        "description_en": "+0.5% per optional language (max. +2%)",
    },
}


_LANGUAGE_LEVEL_ADJUSTMENTS: dict[str, dict[str, Any]] = {
    "native": {
        "percent": 0.05,
        "label_de": "Englischniveau",
        "label_en": "English proficiency",
        "description_de": "Native/Muttersprache: +5 %",
        "description_en": "Native level: +5%",
    },
    "c2": {
        "percent": 0.05,
        "label_de": "Englischniveau",
        "label_en": "English proficiency",
        "description_de": "C2: +5 %",
        "description_en": "C2: +5%",
    },
    "c1": {
        "percent": 0.03,
        "label_de": "Englischniveau",
        "label_en": "English proficiency",
        "description_de": "C1: +3 %",
        "description_en": "C1: +3%",
    },
    "b2": {
        "percent": 0.015,
        "label_de": "Englischniveau",
        "label_en": "English proficiency",
        "description_de": "B2: +1,5 %",
        "description_en": "B2: +1.5%",
    },
    "b1": {
        "percent": 0.005,
        "label_de": "Englischniveau",
        "label_en": "English proficiency",
        "description_de": "B1: +0,5 %",
        "description_en": "B1: +0.5%",
    },
    "a2": {
        "percent": 0.0,
        "label_de": "Englischniveau",
        "label_en": "English proficiency",
        "description_de": "A2 oder niedriger: kein Zuschlag",
        "description_en": "A2 or lower: no adjustment",
    },
}


def _compute_adjustment_percentage(inputs: _SalaryInputs) -> tuple[float, list[str], list[str]]:
    total = 0.0
    applied_de: list[str] = []
    applied_en: list[str] = []

    for rule in _FALLBACK_ADJUSTMENT_RULES.values():
        attr = rule["attribute"]
        value = getattr(inputs, attr)
        raw_count = len(value) if isinstance(value, list) else (1 if value else 0)
        if raw_count <= 0:
            continue
        offset = rule.get("offset", 0)
        effective_count = max(raw_count - offset, 0)
        if effective_count <= 0:
            continue
        per_item = rule["per_item"]
        max_total = rule.get("max")
        pct = effective_count * per_item
        if isinstance(max_total, (int, float)):
            pct = min(pct, max_total)
        total += pct
        applied_de.append(
            f"{rule['label_de']}: {pct:+.1%} ({rule['description_de']})"
        )
        applied_en.append(
            f"{rule['label_en']}: {pct:+.1%} ({rule['description_en']})"
        )

    level = (inputs.language_level_english or "").strip().lower()
    if level:
        matched = None
        for key, data in _LANGUAGE_LEVEL_ADJUSTMENTS.items():
            if level == key or level.startswith(key):
                matched = data
                break
        if matched:
            pct = matched["percent"]
            total += pct
            applied_de.append(
                f"{matched['label_de']}: {pct:+.1%} ({matched['description_de']})"
            )
            applied_en.append(
                f"{matched['label_en']}: {pct:+.1%} ({matched['description_en']})"
            )

    total = max(min(total, 0.25), -0.2)
    return total, applied_de, applied_en


def _apply_adjustment(value: float | None, multiplier: float) -> float | None:
    if value is None:
        return None
    adjusted = value * multiplier
    return round(adjusted, 2)


def _fallback_salary(inputs: _SalaryInputs) -> tuple[dict[str, Any] | None, str | None]:
=======
def _fallback_salary(
    inputs: _SalaryInputs,
) -> tuple[dict[str, Any] | None, SalaryExplanation | str | None]:
>>>>>>> 9ba7738a
    role_key = _canonical_salary_role(inputs.job_title)
    iso_country = country_to_iso2(inputs.country)
    bench_country = iso_country or (
        inputs.country.strip().upper() if inputs.country else None
    )
    benchmark_role = role_key or inputs.job_title
    bench = get_salary_benchmark(benchmark_role, bench_country or "US")
    raw_range = bench.get("salary_range", "")
    salary_min, salary_max = _parse_benchmark_range(raw_range)
    currency = _infer_currency_from_text(raw_range) or _guess_currency(
        iso_country or inputs.country
    )

    if salary_min is None and salary_max is None:
        message = tr(
            "Keine Vergleichsdaten gefunden – bitte trage eigene Werte ein.",
            "No benchmark data available – please enter your own range.",
        )
        return None, message

<<<<<<< HEAD
    adjustment_pct, applied_de, applied_en = _compute_adjustment_percentage(inputs)
    if adjustment_pct:
        multiplier = 1 + adjustment_pct
        salary_min = _apply_adjustment(salary_min, multiplier)
        salary_max = _apply_adjustment(salary_max, multiplier)

    explanation_de = "Fallback auf statische Benchmark-Daten."
    explanation_en = "Used static benchmark data as fallback."
    if applied_de and applied_en:
        explanation_de += " Zuschläge/Abschläge: " + "; ".join(applied_de) + "."
        explanation_en += " Adjustments: " + "; ".join(applied_en) + "."

    explanation = tr(explanation_de, explanation_en)
=======
    explanation = _build_fallback_explanation(
        inputs,
        benchmark_role,
        bench_country,
        currency,
        salary_min,
        salary_max,
        raw_range,
    )
>>>>>>> 9ba7738a
    return (
        {"salary_min": salary_min, "salary_max": salary_max, "currency": currency},
        explanation,
    )


def _build_fallback_explanation(
    inputs: _SalaryInputs,
    benchmark_role: str | None,
    bench_country: str | None,
    currency: str | None,
    salary_min: float | None,
    salary_max: float | None,
    raw_range: str,
) -> SalaryExplanation:
    explanation: SalaryExplanation = [
        {
            "key": "source",
            "value": tr(
                "Fallback: Benchmark-Daten",
                "Fallback: benchmark data",
            ),
            "impact": {"note": "fallback_source"},
        }
    ]

    if benchmark_role:
        explanation.append(
            {
                "key": "benchmark_role",
                "value": benchmark_role,
                "impact": None,
            }
        )
    if bench_country:
        explanation.append(
            {
                "key": "benchmark_country",
                "value": bench_country,
                "impact": None,
            }
        )
    if raw_range:
        explanation.append(
            {
                "key": "benchmark_range_raw",
                "value": raw_range,
                "impact": None,
            }
        )
    if currency:
        explanation.append(
            {
                "key": "currency",
                "value": currency,
                "impact": None,
            }
        )

    if salary_min is not None:
        explanation.append(
            {
                "key": "salary_min",
                "value": salary_min,
                "impact": _build_salary_impact(
                    inputs.current_min,
                    salary_min,
                    inputs.current_currency,
                    currency,
                ),
            }
        )
    if salary_max is not None:
        explanation.append(
            {
                "key": "salary_max",
                "value": salary_max,
                "impact": _build_salary_impact(
                    inputs.current_max,
                    salary_max,
                    inputs.current_currency,
                    currency,
                ),
            }
        )

    return explanation


def _build_salary_impact(
    user_value: float | None,
    benchmark_value: float | None,
    user_currency: str | None,
    benchmark_currency: str | None,
) -> SalaryImpact | None:
    if benchmark_value is None:
        return {"note": "no_benchmark_value"}
    if user_value is None:
        return {"note": "no_user_input"}

    absolute = user_value - benchmark_value
    relative = None
    if benchmark_value:
        relative = absolute / benchmark_value

    impact: SalaryImpact = {
        "absolute": absolute,
        "relative": relative,
        "user_value": user_value,
        "user_currency": user_currency,
    }

    if (
        user_currency
        and benchmark_currency
        and user_currency.strip().upper() != benchmark_currency.strip().upper()
    ):
        impact["note"] = "currency_mismatch"

    return impact


def _canonical_salary_role(job_title: str) -> str | None:
    """Normalize ``job_title`` and map it to a canonical benchmark role."""

    normalized = unicodedata.normalize("NFKD", job_title or "")
    ascii_title = "".join(char for char in normalized if not unicodedata.combining(char))
    compact = " ".join(ascii_title.lower().split())
    if not compact:
        return None

    canonical = resolve_salary_role(job_title)
    if canonical:
        return canonical

    canonical = resolve_salary_role(compact)
    if canonical:
        return canonical

    return compact


def _extract_tool_arguments(result: Any, name: str) -> str | None:
    for call in result.tool_calls:
        function = call.get("function", {})
        if function.get("name") == name:
            arguments = function.get("arguments")
            if isinstance(arguments, str):
                return arguments
    return None


def _parse_benchmark_range(text: str) -> tuple[float | None, float | None]:
    if not text:
        return None, None
    multiplier = 1.0
    if "k" in text.lower():
        multiplier = 1000.0
    numbers = [float(match.replace(",", ".")) for match in re.findall(r"\d+[\d,\.]*", text)]
    if not numbers:
        return None, None
    if len(numbers) == 1:
        value = numbers[0] * multiplier
        return value, value
    first, second = numbers[0], numbers[1]
    return first * multiplier, second * multiplier


def _infer_currency_from_text(text: str) -> str | None:
    text_upper = text.upper()
    if "USD" in text_upper or "$" in text:
        return "USD"
    if "EUR" in text_upper or "€" in text:
        return "EUR"
    if "GBP" in text_upper or "£" in text:
        return "GBP"
    return None


_CURRENCY_BY_ISO: dict[str, str] = {
    "DE": "EUR",
    "AT": "EUR",
    "CH": "CHF",
    "US": "USD",
    "GB": "GBP",
    "BE": "EUR",
    "FR": "EUR",
    "ES": "EUR",
    "IT": "EUR",
}

_CURRENCY_BY_NAME: dict[str, str] = {
    "GERMANY": "EUR",
    "AUSTRIA": "EUR",
    "SWITZERLAND": "CHF",
    "UNITED STATES": "USD",
    "UNITED KINGDOM": "GBP",
}


def _guess_currency(country: str | None) -> str | None:
    if not country:
        return None

    iso_code = country_to_iso2(country)
    if iso_code:
        currency = _CURRENCY_BY_ISO.get(iso_code)
        if currency:
            return currency

    normalized = normalize_country(country)
    if normalized:
        normalized_upper = normalized.upper()
        currency = _CURRENCY_BY_NAME.get(normalized_upper)
        if currency:
            return currency
        iso_from_name = country_to_iso2(normalized)
        if iso_from_name:
            currency = _CURRENCY_BY_ISO.get(iso_from_name)
            if currency:
                return currency

    upper_country = country.strip().upper()
    return _CURRENCY_BY_ISO.get(upper_country) or _CURRENCY_BY_NAME.get(upper_country)


def _now_iso() -> str:
    return datetime.now(timezone.utc).isoformat()


__all__ = ["estimate_salary_expectation"]<|MERGE_RESOLUTION|>--- conflicted
+++ resolved
@@ -390,7 +390,6 @@
     return parsed.model_dump(), parsed.explanation
 
 
-<<<<<<< HEAD
 _FALLBACK_ADJUSTMENT_RULES: dict[str, dict[str, Any]] = {
     "required_hard_skills": {
         "attribute": "required_hard_skills",
@@ -578,11 +577,6 @@
 
 
 def _fallback_salary(inputs: _SalaryInputs) -> tuple[dict[str, Any] | None, str | None]:
-=======
-def _fallback_salary(
-    inputs: _SalaryInputs,
-) -> tuple[dict[str, Any] | None, SalaryExplanation | str | None]:
->>>>>>> 9ba7738a
     role_key = _canonical_salary_role(inputs.job_title)
     iso_country = country_to_iso2(inputs.country)
     bench_country = iso_country or (
@@ -603,7 +597,6 @@
         )
         return None, message
 
-<<<<<<< HEAD
     adjustment_pct, applied_de, applied_en = _compute_adjustment_percentage(inputs)
     if adjustment_pct:
         multiplier = 1 + adjustment_pct
@@ -617,17 +610,6 @@
         explanation_en += " Adjustments: " + "; ".join(applied_en) + "."
 
     explanation = tr(explanation_de, explanation_en)
-=======
-    explanation = _build_fallback_explanation(
-        inputs,
-        benchmark_role,
-        bench_country,
-        currency,
-        salary_min,
-        salary_max,
-        raw_range,
-    )
->>>>>>> 9ba7738a
     return (
         {"salary_min": salary_min, "salary_max": salary_max, "currency": currency},
         explanation,
