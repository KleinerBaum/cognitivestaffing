--- conflicted
+++ resolved
@@ -9189,13 +9189,9 @@
 
     current = st.session_state[StateKeys.STEP]
 
-<<<<<<< HEAD
     if current == 0:
         _render_onboarding_hero()
-=======
-    if current == 0 and ONBOARDING_ANIMATION_PATH.exists():
-        st.image(str(ONBOARDING_ANIMATION_PATH), width="stretch")
->>>>>>> fb29de38
+
 
     # Render current step
     _label, renderer = steps[current]
