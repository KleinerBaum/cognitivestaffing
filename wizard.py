# wizard.py — Cognitive Needs Wizard (clean flow, schema-aligned)
from __future__ import annotations

import html
import hashlib
import json
import textwrap
from collections import defaultdict
from dataclasses import dataclass
from contextlib import contextmanager
from copy import deepcopy
from datetime import date
from pathlib import Path
from typing import (
    Any,
    Callable,
    Collection,
    Iterable,
    List,
    Literal,
    Mapping,
    Optional,
    Sequence,
    TypedDict,
    TypeVar,
    cast,
)
from urllib.parse import urljoin, urlparse

import re
import streamlit as st
from streamlit.delta_generator import DeltaGenerator
from streamlit_sortables import sort_items

from utils.i18n import tr
from i18n import t as translate_key
from constants.keys import UIKeys, StateKeys
from utils.session import bind_textarea
from state import ensure_state, reset_state
from ingest.extractors import extract_text_from_file, extract_text_from_url
from ingest.reader import clean_structured_document
from ingest.types import StructuredDocument, build_plain_text_document
from ingest.heuristics import apply_basic_fallbacks
from utils.errors import display_error
from utils.url_utils import is_supported_url
from config_loader import load_json
from models.need_analysis import NeedAnalysisProfile
from core.schema import coerce_and_fill
from core.confidence import ConfidenceTier, DEFAULT_AI_TIER
from core.rules import apply_rules, matches_to_patch, build_rule_metadata
from core.preview import build_prefilled_sections
from llm.client import extract_json

# LLM and Follow-ups
from openai_utils import (
    extract_company_info,
    generate_interview_guide,
    generate_job_ad,
    stream_job_ad,
    refine_document,
    summarize_company_page,
)
from core.suggestions import (
    get_benefit_suggestions,
    get_onboarding_suggestions,
    get_skill_suggestions,
    get_static_benefit_shortlist,
)
from question_logic import ask_followups, CRITICAL_FIELDS  # nutzt deine neue Definition
from components.stepper import render_stepper
from components.requirements_insights import render_skill_market_insights
from utils import build_boolean_query, build_boolean_search, seo_optimize
from utils.normalization import normalize_country, normalize_language_list
from utils.export import prepare_clean_json, prepare_download_data
from utils.usage import build_usage_markdown, usage_totals
from nlp.bias import scan_bias_language
from core.esco_utils import (
    classify_occupation,
    get_essential_skills,
    normalize_skills,
    search_occupations,
)
from core.job_ad import (
    JOB_AD_FIELDS,
    JOB_AD_GROUP_LABELS,
    JobAdFieldDefinition,
    resolve_job_ad_field_selection,
    suggest_target_audiences,
)

ROOT = Path(__file__).parent
ensure_state()

WIZARD_TITLE = (
    "Cognitive Needs - AI powered Recruitment Analysis, Detection and Improvement Tool"
)

T = TypeVar("T")


_SKILL_FOCUS_PRESETS: dict[str, list[str]] = {
    "de": [
        "Cloud & Infrastruktur",
        "Daten & Analytik",
        "Cybersecurity",
        "KI & Automatisierung",
        "Kundenerlebnis",
        "Leadership & Coaching",
    ],
    "en": [
        "Cloud & Infrastructure",
        "Data & Analytics",
        "Cybersecurity",
        "AI & Automation",
        "Customer Experience",
        "Leadership & Coaching",
    ],
}

_SUGGESTION_GROUP_LABEL_KEYS: dict[str, str] = {
    "llm": "suggestion_group_llm",
    "esco": "suggestion_group_esco_skill",
    "esco_skill": "suggestion_group_esco_skill",
    "esco_missing": "suggestion_group_esco_missing_skill",
    "esco_knowledge": "suggestion_group_esco_knowledge",
    "esco_competence": "suggestion_group_esco_competence",
    "esco_tools": "suggestion_group_esco_tools",
    "esco_certificates": "suggestion_group_esco_certificates",
    "esco_missing_skill": "suggestion_group_esco_missing_skill",
    "esco_missing_knowledge": "suggestion_group_esco_missing_knowledge",
    "esco_missing_competence": "suggestion_group_esco_missing_competence",
    "esco_missing_tools": "suggestion_group_esco_missing_tools",
    "esco_missing_certificates": "suggestion_group_esco_missing_certificates",
}

_BENEFIT_FOCUS_PRESETS: dict[str, list[str]] = {
    "de": [
        "Gesundheit & Wohlbefinden",
        "Flexible Arbeitsmodelle",
        "Weiterbildung & Budget",
        "Mobilität & Pendeln",
        "Familie & Care",
        "Finanzielle Zusatzleistungen",
    ],
    "en": [
        "Health & Wellbeing",
        "Flexible Work Models",
        "Learning & Development Budget",
        "Mobility & Commuting",
        "Family & Care Support",
        "Financial Extras",
    ],
}


SkillCategory = Literal["hard", "soft"]
SkillSource = Literal["auto", "ai", "esco"]
SkillContainerType = Literal[
    "source_auto",
    "source_ai",
    "source_esco",
    "target_must",
    "target_nice",
]


class SkillBubbleMeta(TypedDict):
    """Metadata used to track drag-and-drop skill bubbles."""

    label: str
    category: SkillCategory
    source: SkillSource


_SKILL_CONTAINER_ORDER: tuple[SkillContainerType, ...] = (
    "source_auto",
    "source_ai",
    "source_esco",
    "target_must",
    "target_nice",
)

_SKILL_BOARD_STYLE = """
.sortable-component {
    display: flex;
    gap: 1rem;
    padding: 0.75rem;
    border-radius: 1rem;
    background: rgba(15, 23, 42, 0.04);
    overflow-x: auto;
}

.sortable-container {
    min-width: 220px;
    background: rgba(255, 255, 255, 0.85);
    border-radius: 0.85rem;
    border: 1px solid rgba(148, 163, 184, 0.28);
    padding: 0.75rem;
    display: flex;
    flex-direction: column;
    gap: 0.65rem;
    box-shadow: 0 1px 2px rgba(15, 23, 42, 0.05);
}

.sortable-container-header {
    font-weight: 600;
    color: #0f172a;
    font-size: 0.95rem;
    margin-bottom: 0.25rem;
}

.sortable-container-body {
    display: flex;
    flex-wrap: wrap;
    gap: 0.5rem;
    min-height: 3rem;
}

.sortable-item {
    background: linear-gradient(135deg, rgba(148, 163, 184, 0.28), rgba(148, 163, 184, 0.12));
    color: #0f172a;
    padding: 0.35rem 0.75rem;
    border-radius: 999px;
    border: 1px solid rgba(100, 116, 139, 0.35);
    font-size: 0.9rem;
    font-weight: 500;
    box-shadow: 0 1px 2px rgba(15, 23, 42, 0.12);
    cursor: grab;
    white-space: nowrap;
    max-width: 100%;
}

.sortable-item.dragging {
    opacity: 0.75;
    cursor: grabbing;
}
"""


_SKILL_BOARD_STYLE_KEY = "ui.requirements.skill_board_style"


def _ensure_skill_board_style() -> None:
    """Inject one-time styles for the drag-and-drop skill board."""

    if st.session_state.get(_SKILL_BOARD_STYLE_KEY):
        return

    st.session_state[_SKILL_BOARD_STYLE_KEY] = True
    st.markdown(f"<style>{_SKILL_BOARD_STYLE}</style>", unsafe_allow_html=True)


def _skill_source_label(source: SkillSource, lang: str | None = None) -> str:
    """Return a localized label for the given skill source."""

    lang_code = lang or st.session_state.get("lang", "de")
    source_labels: dict[SkillSource, str] = {
        "auto": tr("Auto", "Auto", lang=lang_code),
        "ai": tr("KI", "AI", lang=lang_code),
        "esco": tr("ESCO", "ESCO", lang=lang_code),
    }
    return source_labels[source]


def _skill_board_labels(lang: str | None = None) -> dict[SkillContainerType, str]:
    """Return localized column headers for the skill board."""

    lang_code = lang or st.session_state.get("lang", "de")
    return {
        "source_auto": tr(
            "Autoextrahierte Werte",
            "Auto-extracted values",
            lang=lang_code,
        ),
        "source_ai": tr("KI-Vorschläge", "AI suggestions", lang=lang_code),
        "source_esco": tr("ESCO-Vorschläge", "ESCO suggestions", lang=lang_code),
        "target_must": tr(
            "Muss-Anforderungen",
            "Must-have requirements",
            lang=lang_code,
        ),
        "target_nice": tr("Nice-to-have", "Nice-to-have", lang=lang_code),
    }


def _register_skill_bubble(
    meta: dict[str, SkillBubbleMeta],
    label: str,
    *,
    category: SkillCategory,
    source: SkillSource,
) -> str:
    """Create or update display metadata for a draggable skill bubble."""

    cleaned_label = label.strip()
    lang_code = st.session_state.get("lang", "de")
    source_label = _skill_source_label(source, lang=lang_code)
    display_label = f"{cleaned_label} ⟮{source_label}⟯"
    meta[display_label] = {
        "label": cleaned_label,
        "category": category,
        "source": source,
    }
    return display_label


def _find_existing_display(
    meta: Mapping[str, SkillBubbleMeta],
    *,
    label: str,
    category: SkillCategory,
    source: SkillSource | None = None,
) -> str | None:
    """Return the display string for an existing bubble with the same label."""

    needle = label.strip().casefold()
    for display, info in meta.items():
        if info["category"] != category:
            continue
        if source is not None and info["source"] != source:
            continue
        if info["label"].strip().casefold() == needle:
            return display
    return None


def _render_skill_board(
    requirements: dict[str, Any],
    *,
    llm_suggestions: Mapping[str, Mapping[str, Sequence[str]]] | None,
    esco_skills: Sequence[str] | None,
    missing_esco_skills: Sequence[str] | None,
) -> None:
    """Render the combined drag-and-drop board for skill selection."""

    _ensure_skill_board_style()

    lang_code = st.session_state.get("lang", "de")
    labels = _skill_board_labels(lang_code)

    stored_state = st.session_state.get(StateKeys.SKILL_BOARD_STATE)
    if isinstance(stored_state, Mapping):
        board_state: dict[SkillContainerType, list[str]] = {
            container: [
                str(item)
                for item in stored_state.get(container, [])
                if isinstance(item, str)
            ]
            for container in _SKILL_CONTAINER_ORDER
        }
    else:
        board_state = {container: [] for container in _SKILL_CONTAINER_ORDER}

    stored_meta = st.session_state.get(StateKeys.SKILL_BOARD_META)
    meta: dict[str, SkillBubbleMeta] = {}
    if isinstance(stored_meta, Mapping):
        for key, raw_info in stored_meta.items():
            if not isinstance(key, str) or not isinstance(raw_info, Mapping):
                continue
            label_value = str(raw_info.get("label", "")).strip()
            raw_category = raw_info.get("category", "hard")
            category_value: SkillCategory = (
                cast(SkillCategory, raw_category)
                if raw_category in {"hard", "soft"}
                else "hard"
            )
            raw_source = raw_info.get("source", "auto")
            source_value: SkillSource = (
                cast(SkillSource, raw_source)
                if raw_source in {"auto", "ai", "esco"}
                else "auto"
            )
            meta[key] = {
                "label": label_value,
                "category": category_value,
                "source": source_value,
            }

    for container in _SKILL_CONTAINER_ORDER:
        cleaned_items: list[str] = []
        for raw_item in board_state.get(container, []):
            if not isinstance(raw_item, str):
                continue
            cleaned_items.append(raw_item)
            if raw_item not in meta:
                fallback_label = raw_item.split(" ⟮", 1)[0].strip()
                meta[raw_item] = {
                    "label": fallback_label,
                    "category": "hard",
                    "source": "auto",
                }
        board_state[container] = cleaned_items

    def _is_present(item: str) -> bool:
        return any(item in bucket for bucket in board_state.values())

    def _move_to_container(item: str, container: SkillContainerType) -> None:
        for bucket in board_state.values():
            if item in bucket:
                bucket.remove(item)
        board_state[container].append(item)

    def _add_if_absent(item: str, container: SkillContainerType) -> None:
        if _is_present(item):
            return
        board_state[container].append(item)

    hard_required = requirements.get("hard_skills_required", []) or []
    soft_required = requirements.get("soft_skills_required", []) or []
    hard_optional = requirements.get("hard_skills_optional", []) or []
    soft_optional = requirements.get("soft_skills_optional", []) or []

    for value in hard_required:
        if not isinstance(value, str):
            continue
        display = _find_existing_display(
            meta,
            label=value,
            category="hard",
        )
        if display is None:
            display = _register_skill_bubble(
                meta,
                value,
                category="hard",
                source="auto",
            )
        _move_to_container(display, "target_must")

    for value in soft_required:
        if not isinstance(value, str):
            continue
        display = _find_existing_display(
            meta,
            label=value,
            category="soft",
        )
        if display is None:
            display = _register_skill_bubble(
                meta,
                value,
                category="soft",
                source="auto",
            )
        _move_to_container(display, "target_must")

    for value in hard_optional:
        if not isinstance(value, str):
            continue
        display = _find_existing_display(
            meta,
            label=value,
            category="hard",
        )
        if display is None:
            display = _register_skill_bubble(
                meta,
                value,
                category="hard",
                source="auto",
            )
        _move_to_container(display, "target_nice")

    for value in soft_optional:
        if not isinstance(value, str):
            continue
        display = _find_existing_display(
            meta,
            label=value,
            category="soft",
        )
        if display is None:
            display = _register_skill_bubble(
                meta,
                value,
                category="soft",
                source="auto",
            )
        _move_to_container(display, "target_nice")

    if llm_suggestions:
        for bucket_key, grouped_values in llm_suggestions.items():
            if bucket_key not in {"hard_skills", "soft_skills"}:
                continue
            category: SkillCategory = "hard" if bucket_key == "hard_skills" else "soft"
            for values in grouped_values.values():
                for raw in values or []:
                    cleaned = str(raw or "").strip()
                    if not cleaned:
                        continue
                    display = _find_existing_display(
                        meta,
                        label=cleaned,
                        category=category,
                        source="ai",
                    )
                    if display is None:
                        display = _register_skill_bubble(
                            meta,
                            cleaned,
                            category=category,
                            source="ai",
                        )
                    _add_if_absent(display, "source_ai")

    for raw in esco_skills or []:
        cleaned = str(raw or "").strip()
        if not cleaned:
            continue
        display = _find_existing_display(
            meta,
            label=cleaned,
            category="hard",
            source="esco",
        )
        if display is None:
            display = _register_skill_bubble(
                meta,
                cleaned,
                category="hard",
                source="esco",
            )
        _add_if_absent(display, "source_esco")

    st.markdown("##### " + tr("ESCO Skills", "ESCO skills", lang=lang_code))
    st.caption(
        tr(
            "Kombiniere autoextrahierte, KI- und ESCO-Skills per Drag & Drop in deine Auswahl.",
            "Combine auto-extracted, AI and ESCO skills via drag & drop to build your selection.",
            lang=lang_code,
        )
    )
    normalized_missing = _unique_normalized(missing_esco_skills)
    if normalized_missing:
        st.info(
            tr(
                "ESCO empfiehlt zusätzlich: {skills}",
                "ESCO still recommends: {skills}",
                lang=lang_code,
            ).format(skills=", ".join(normalized_missing))
        )

    st.caption(
        tr(
            "Ziehe Skills in „Muss-Anforderungen“ oder „Nice-to-have“, um die finale Auswahl festzulegen.",
            "Drag skills into “Must-have requirements” or “Nice-to-have” to finalise your selection.",
            lang=lang_code,
        )
    )

    board_payload = [
        {
            "header": labels[container],
            "items": list(board_state.get(container, [])),
        }
        for container in _SKILL_CONTAINER_ORDER
    ]

    sorted_items = sort_items(
        board_payload,
        multi_containers=True,
        direction="horizontal",
        custom_style=_SKILL_BOARD_STYLE,
        key="requirements_skill_board",
    )

    header_to_type = {labels[container]: container for container in _SKILL_CONTAINER_ORDER}
    updated_state: dict[SkillContainerType, list[str]] = {
        container: [] for container in _SKILL_CONTAINER_ORDER
    }

    for container in sorted_items:
        header = container.get("header")
        container_type = header_to_type.get(str(header))
        if container_type is None:
            continue
        cleaned_items: list[str] = []
        for raw_item in container.get("items", []) or []:
            if not isinstance(raw_item, str):
                continue
            cleaned_items.append(raw_item)
            if raw_item not in meta:
                fallback_label = raw_item.split(" ⟮", 1)[0].strip()
                meta[raw_item] = {
                    "label": fallback_label,
                    "category": "hard",
                    "source": "auto",
                }
        updated_state[container_type] = cleaned_items

    board_state = updated_state

    active_items = {
        item for bucket in board_state.values() for item in bucket if isinstance(item, str)
    }
    meta = {key: value for key, value in meta.items() if key in active_items}

    st.session_state[StateKeys.SKILL_BOARD_STATE] = board_state
    st.session_state[StateKeys.SKILL_BOARD_META] = meta

    final_must_hard: list[str] = []
    final_must_soft: list[str] = []
    final_nice_hard: list[str] = []
    final_nice_soft: list[str] = []

    for item in board_state["target_must"]:
        info = meta.get(item)
        if not info:
            continue
        label = info["label"]
        if info["category"] == "soft":
            if label not in final_must_soft:
                final_must_soft.append(label)
        else:
            if label not in final_must_hard:
                final_must_hard.append(label)

    for item in board_state["target_nice"]:
        info = meta.get(item)
        if not info:
            continue
        label = info["label"]
        if info["category"] == "soft":
            if label not in final_nice_soft:
                final_nice_soft.append(label)
        else:
            if label not in final_nice_hard:
                final_nice_hard.append(label)

    requirements["hard_skills_required"] = _unique_normalized(final_must_hard)
    requirements["soft_skills_required"] = _unique_normalized(final_must_soft)
    requirements["hard_skills_optional"] = _unique_normalized(final_nice_hard)
    requirements["soft_skills_optional"] = _unique_normalized(final_nice_soft)

    st.session_state[StateKeys.SKILL_BUCKETS] = {
        "must": _unique_normalized(final_must_hard + final_must_soft),
        "nice": _unique_normalized(final_nice_hard + final_nice_soft),
    }




class FieldLockConfig(TypedDict, total=False):
    """Configuration returned by ``_field_lock_config`` for widget rendering."""

    label: str
    help_text: str
    disabled: bool
    unlocked: bool
    was_locked: bool
    confidence_tier: str
    confidence_icon: str
    confidence_message: str
    confidence_source: str


@dataclass
class FieldSourceInfo:
    """Structured information about the provenance of a field value."""

    descriptor: str
    context: str | None
    snippet: str | None
    confidence: float | None
    is_inferred: bool
    url: str | None

    def descriptor_with_context(self) -> str:
        """Return the descriptor enriched with optional context."""

        if self.context:
            return f"{self.descriptor} ({self.context})"
        return self.descriptor

    def tooltip(self) -> str:
        """Return a localized tooltip describing the source."""

        parts: list[str] = [self.descriptor_with_context()]
        if self.snippet:
            parts.append(self.snippet)
        if self.confidence is not None:
            percent = round(float(self.confidence) * 100)
            parts.append(
                tr(
                    "Vertrauen: {percent}%",
                    "Confidence: {percent}%",
                ).format(percent=percent)
            )
        if self.is_inferred:
            parts.append(tr("Durch KI abgeleitet", "Inferred by AI"))
        return " – ".join(part for part in parts if part)

# Index of the first data entry step ("Unternehmen" / "Company")
COMPANY_STEP_INDEX = 1

REQUIRED_SUFFIX = " :red[*]"
REQUIRED_PREFIX = ":red[*] "


CONFIDENCE_TIER_DISPLAY: dict[str, dict[str, object]] = {
    ConfidenceTier.RULE_STRONG.value: {
        "icon": "🔎",
        "color": "blue",
        "label": (
            "Im Originaltext erkannt (regelbasierte Extraktion)",
            "Pattern match in source text",
        ),
        "source": "rule",
    },
    ConfidenceTier.AI_ASSISTED.value: {
        "icon": "🤖",
        "color": "violet",
        "label": (
            "Von der KI ergänzt (bitte prüfen)",
            "Inferred by AI",
        ),
        "source": "llm",
    },
}


SKILL_ALIAS_MAP: dict[str, str] = {
    "requirements hard skills required": "requirements.hard_skills_required",
    "required hard skills": "requirements.hard_skills_required",
    "pflicht hard skills": "requirements.hard_skills_required",
    "hard skill must have": "requirements.hard_skills_required",
    "hard skills must have": "requirements.hard_skills_required",
    "hard skills muss": "requirements.hard_skills_required",
    "hard skill muss": "requirements.hard_skills_required",
    "requirements hard skills optional": "requirements.hard_skills_optional",
    "optional hard skills": "requirements.hard_skills_optional",
    "hard skill nice to have": "requirements.hard_skills_optional",
    "nice to have hard skills": "requirements.hard_skills_optional",
    "hard skills nice to have": "requirements.hard_skills_optional",
    "requirements soft skills required": "requirements.soft_skills_required",
    "required soft skills": "requirements.soft_skills_required",
    "pflicht soft skills": "requirements.soft_skills_required",
    "soft skill must have": "requirements.soft_skills_required",
    "soft skills must have": "requirements.soft_skills_required",
    "soft skills muss": "requirements.soft_skills_required",
    "soft skill muss": "requirements.soft_skills_required",
    "requirements soft skills optional": "requirements.soft_skills_optional",
    "optional soft skills": "requirements.soft_skills_optional",
    "soft skill nice to have": "requirements.soft_skills_optional",
    "nice to have soft skills": "requirements.soft_skills_optional",
    "soft skills nice to have": "requirements.soft_skills_optional",
    "requirements tools and technologies": "requirements.tools_and_technologies",
    "tools tech": "requirements.tools_and_technologies",
    "tools und tech": "requirements.tools_and_technologies",
    "tools & tech": "requirements.tools_and_technologies",
    "tools and tech": "requirements.tools_and_technologies",
    "requirements certifications": "requirements.certificates",
    "requirements certificates": "requirements.certificates",
    "certificates": "requirements.certificates",
    "zertifikate": "requirements.certificates",
    "zertifizierungen": "requirements.certificates",
    "requirements languages required": "requirements.languages_required",
    "languages required": "requirements.languages_required",
    "pflicht sprachen": "requirements.languages_required",
    "languages must have": "requirements.languages_required",
    "sprachen": "requirements.languages_required",
    "requirements languages optional": "requirements.languages_optional",
    "languages optional": "requirements.languages_optional",
    "optionale sprachen": "requirements.languages_optional",
    "languages nice to have": "requirements.languages_optional",
}

REQUIREMENT_OVERVIEW_ROWS: list[tuple[str | None, str | None]] = [
    ("requirements.hard_skills_required", "hard"),
    ("requirements.hard_skills_optional", "hard"),
    (None, None),
    ("requirements.soft_skills_required", "soft"),
    ("requirements.soft_skills_optional", "soft"),
    (None, None),
    ("requirements.tools_and_technologies", "tool"),
    ("requirements.certificates", "certificate"),
    ("requirements.languages_required", "language"),
    ("requirements.languages_optional", "language"),
]

WIZARD_LAYOUT_STYLE = """
<style>
section.main > div.block-container {
    max-width: 1100px;
}
section.main > div.block-container [data-testid="stTextInput"],
section.main > div.block-container [data-testid="stNumberInput"],
section.main > div.block-container [data-testid="stDateInput"],
section.main > div.block-container [data-testid="stSelectbox"] {
    max-width: 460px;
}
section.main > div.block-container [data-testid="stTextInput"] input,
section.main > div.block-container [data-testid="stNumberInput"] input,
section.main > div.block-container [data-testid="stDateInput"] input {
    width: 100%;
}
section.main > div.block-container [data-testid="stTextArea"] textarea {
    min-height: 140px;
}
.summary-field-title {
    display: flex;
    align-items: center;
    gap: 0.4rem;
}
.summary-source-icon {
    font-size: 0.9em;
    cursor: help;
}
</style>
"""

FONT_CHOICES = ["Helvetica", "Arial", "Times New Roman", "Georgia", "Calibri"]

CEFR_LANGUAGE_LEVELS = ["", "A1", "A2", "B1", "B2", "C1", "C2", "Native"]


class _SafeFormatDict(dict[str, str]):
    """Mapping that never raises ``KeyError`` during ``str.format_map`` calls."""

    def __missing__(self, key: str) -> str:  # pragma: no cover - defensive fallback
        return ""


LangPair = tuple[str, str]
LangSuggestionPair = tuple[Sequence[str], Sequence[str]]


class TargetedPromptConfig(TypedDict, total=False):
    """Configuration for inline critical field prompts."""

    prompt: LangPair
    description: LangPair
    suggestions: LangSuggestionPair
    style: Literal["info", "warning"]
    priority: Literal["critical", "normal"]


CRITICAL_FIELD_PROMPTS: dict[str, TargetedPromptConfig] = {
    "company.name": {
        "prompt": (
            "Wie lautet der offizielle Firmenname?",
            "What is the official company name?",
        ),
        "description": (
            "Bitte den rechtlichen oder bevorzugten Namen angeben, damit wir korrekt referenzieren können.",
            "Provide the legal or preferred name so we can reference the company correctly.",
        ),
        "suggestions": (
            ["Noch vertraulich", "Name wird nachgereicht"],
            ["Confidential for now", "Name to be confirmed"],
        ),
        "style": "warning",
    },
    "position.job_title": {
        "prompt": (
            "Welcher Jobtitel soll in der Ausschreibung stehen?",
            "What job title should appear in the posting?",
        ),
        "description": (
            "Ein klarer Jobtitel hilft der KI bei allen weiteren Vorschlägen.",
            "A clear job title helps the assistant with every downstream suggestion.",
        ),
        "suggestions": (
            ["Software Engineer", "Sales Manager", "Product Manager"],
            ["Software Engineer", "Sales Manager", "Product Manager"],
        ),
        "style": "info",
    },
    "position.role_summary": {
        "prompt": (
            "Wie würdest du die Rolle in 2-3 Sätzen beschreiben?",
            "How would you summarise the role in 2-3 sentences?",
        ),
        "description": (
            "Diese Kurzbeschreibung landet sowohl in Follow-ups als auch im Job-Ad-Entwurf.",
            "We use this short blurb in follow-ups and the job ad draft.",
        ),
        "suggestions": (
            [
                "Treibt den Aufbau datengetriebener Produkte voran",
                "Koordiniert funktionsübergreifende Projektteams",
            ],
            [
                "Drives the build-out of data-driven products",
                "Coordinates cross-functional project teams",
            ],
        ),
        "style": "info",
    },
    "location.country": {
        "prompt": (
            "In welchem Land ist die Rolle verortet?",
            "Which country is this role based in?",
        ),
        "description": (
            "Das Land steuert Gehaltsbenchmarks, Benefits und Sprachvorschläge.",
            "Country selection powers salary ranges, benefits, and language suggestions.",
        ),
        "suggestions": (
            ["Deutschland", "Österreich", "Schweiz"],
            ["Germany", "Austria", "Switzerland"],
        ),
        "style": "warning",
    },
    "requirements.hard_skills_required": {
        "prompt": (
            "Welche Hard Skills sind zwingend?",
            "Which hard skills are must-haves?",
        ),
        "description": (
            "Bitte Kerntechnologien oder Tools nennen – das fokussiert unsere Vorschläge.",
            "List the core technologies or tools so our suggestions stay focused.",
        ),
        "suggestions": (
            ["Python, SQL, ETL", "AWS, Terraform, CI/CD"],
            ["Python, SQL, ETL", "AWS, Terraform, CI/CD"],
        ),
        "style": "warning",
    },
    "requirements.soft_skills_required": {
        "prompt": (
            "Welche Soft Skills sind unverzichtbar?",
            "Which soft skills are non-negotiable?",
        ),
        "description": (
            "Stichworte reichen – wir übernehmen die Formulierung im Jobprofil.",
            "Short bullet points are enough – we will phrase them for the profile.",
        ),
        "suggestions": (
            [
                "Kommunikationsstark, teamorientiert, lösungsorientiert",
                "Selbstständig, proaktiv, kundenorientiert",
            ],
            [
                "Strong communicator, collaborative, solution-oriented",
                "Self-driven, proactive, customer-focused",
            ],
        ),
        "style": "info",
    },
}


def _sanitize_template_value(value: Any) -> str:
    """Return a safe string representation for template rendering."""

    if value is None:
        return ""
    if isinstance(value, str):
        sanitized = value.strip()
    else:
        sanitized = str(value)
    return sanitized.replace("{", "").replace("}", "")


def _build_profile_context(profile: Mapping[str, Any]) -> dict[str, str]:
    """Collect frequently reused profile fields for dynamic UI messaging."""

    def _get(path: str) -> str:
        value: Any = profile
        for part in path.split("."):
            if isinstance(value, Mapping):
                value = value.get(part)
            else:
                return ""
        if isinstance(value, str):
            return _sanitize_template_value(value)
        if value is None:
            return ""
        if isinstance(value, (int, float)):
            return _sanitize_template_value(value)
        return ""

    job_title = _get("position.job_title")
    company_name = _get("company.name")
    primary_city = _get("location.primary_city")
    country = _get("location.country")

    location_combined = ", ".join(
        part for part in (primary_city, country) if part
    )

    context: dict[str, str] = {
        "job_title": job_title,
        "company_name": company_name,
        "primary_city": primary_city,
        "country": country,
        "location_combined": location_combined,
    }

    return context


def _format_dynamic_message(
    *,
    default: tuple[str, str],
    context: Mapping[str, str],
    variants: Sequence[tuple[tuple[str, str], Sequence[str]]],
) -> str:
    """Return a localized message, injecting context when available."""

    lang = st.session_state.get("lang", "de")
    lang_index = 0 if lang == "de" else 1
    default_text = default[lang_index]
    safe_context = _SafeFormatDict({k: v for k, v in context.items() if v})

    for (de_template, en_template), required_keys in variants:
        if all(safe_context.get(key) for key in required_keys):
            template = de_template if lang_index == 0 else en_template
            try:
                return template.format_map(safe_context)
            except Exception:  # pragma: no cover - robust fallback
                continue
    return default_text


def _get_profile_state() -> dict[str, Any]:
    """Return the mutable profile dict from session state, ensuring it exists."""

    profile = st.session_state.get(StateKeys.PROFILE)
    if isinstance(profile, dict):
        return profile
    ensure_state()
    profile = st.session_state.get(StateKeys.PROFILE)
    if isinstance(profile, dict):
        return profile
    if isinstance(profile, Mapping):
        coerced = dict(profile)
        st.session_state[StateKeys.PROFILE] = coerced
        return coerced
    fallback = NeedAnalysisProfile().model_dump()
    st.session_state[StateKeys.PROFILE] = fallback
    return fallback

GERMAN_STATES = [
    "Baden-Württemberg",
    "Bayern",
    "Berlin",
    "Brandenburg",
    "Bremen",
    "Hamburg",
    "Hessen",
    "Mecklenburg-Vorpommern",
    "Niedersachsen",
    "Nordrhein-Westfalen",
    "Rheinland-Pfalz",
    "Saarland",
    "Sachsen",
    "Sachsen-Anhalt",
    "Schleswig-Holstein",
    "Thüringen",
]

EUROPEAN_COUNTRIES = [
    "Albania",
    "Andorra",
    "Austria",
    "Belarus",
    "Belgium",
    "Bosnia and Herzegovina",
    "Bulgaria",
    "Croatia",
    "Cyprus",
    "Czech Republic",
    "Denmark",
    "Estonia",
    "Finland",
    "France",
    "Germany",
    "Greece",
    "Hungary",
    "Iceland",
    "Ireland",
    "Italy",
    "Kosovo",
    "Latvia",
    "Liechtenstein",
    "Lithuania",
    "Luxembourg",
    "Malta",
    "Moldova",
    "Monaco",
    "Montenegro",
    "Netherlands",
    "North Macedonia",
    "Norway",
    "Poland",
    "Portugal",
    "Romania",
    "San Marino",
    "Serbia",
    "Slovakia",
    "Slovenia",
    "Spain",
    "Sweden",
    "Switzerland",
    "Ukraine",
    "United Kingdom",
    "Vatican City",
]

CONTINENT_COUNTRIES = {
    "Africa": [
        "Algeria",
        "Angola",
        "Egypt",
        "Ethiopia",
        "Ghana",
        "Kenya",
        "Morocco",
        "Nigeria",
        "South Africa",
        "Tanzania",
        "Tunisia",
        "Uganda",
    ],
    "Asia": [
        "China",
        "India",
        "Indonesia",
        "Japan",
        "Malaysia",
        "Philippines",
        "Singapore",
        "South Korea",
        "Thailand",
        "Vietnam",
    ],
    "Europe": EUROPEAN_COUNTRIES,
    "North America": [
        "Canada",
        "Mexico",
        "United States",
    ],
    "South America": [
        "Argentina",
        "Brazil",
        "Chile",
        "Colombia",
        "Peru",
    ],
    "Oceania": [
        "Australia",
        "Fiji",
        "New Zealand",
        "Papua New Guinea",
    ],
    "Middle East": [
        "Bahrain",
        "Israel",
        "Jordan",
        "Kuwait",
        "Oman",
        "Qatar",
        "Saudi Arabia",
        "United Arab Emirates",
    ],
}


class _CompanySectionConfig(TypedDict):
    """Configuration for a company research button."""

    key: str
    button: str
    label: str
    slugs: Sequence[str]


_SIZE_REGEX = re.compile(
    r"((?:über|mehr als|rund|circa|ca\.?|etwa|ungefähr|around|approx(?:\.?|imately)?|knapp|more than)\s+)?"
    r"(\d{1,3}(?:[.\s]\d{3})*(?:,\d+)?)"
    r"(?:\s*(?:[-–]\s*)\d{1,3}(?:[.\s]\d{3})*(?:,\d+)?)?"
    r"\s*(Mitarbeiter(?:innen)?|Mitarbeitende|Beschäftigte[n]?|Angestellte|Menschen|people|employees|staff)",
    re.IGNORECASE,
)


def _normalise_company_base_url(url: str) -> str | None:
    """Return the normalised base URL for the company website."""

    candidate = (url or "").strip()
    if not candidate:
        return None
    if not re.match(r"^https?://", candidate, re.IGNORECASE):
        candidate = f"https://{candidate}"
    parsed = urlparse(candidate)
    if not parsed.scheme or not parsed.netloc:
        return None
    if parsed.path and not parsed.path.endswith("/"):
        last_segment = parsed.path.split("/")[-1]
        if "." not in last_segment:
            candidate = f"{candidate}/"
    base = urljoin(candidate, "./")
    if not base.endswith("/"):
        base = f"{base}/"
    return base


def _normalise_company_page_url(url: str) -> str:
    """Return a normalised URL for caching company sub-pages."""

    candidate = (url or "").strip()
    if not candidate:
        return ""
    if not re.match(r"^https?://", candidate, re.IGNORECASE):
        candidate = f"https://{candidate}"
    parsed = urlparse(candidate)
    if not parsed.scheme or not parsed.netloc:
        return candidate
    path = parsed.path or "/"
    normalised_path = re.sub(r"/{2,}", "/", path)
    if normalised_path != "/" and normalised_path.endswith("/"):
        normalised_path = normalised_path.rstrip("/")
    rebuilt = parsed._replace(
        scheme=parsed.scheme.lower(),
        netloc=parsed.netloc.lower(),
        path=normalised_path or "/",
        fragment="",
    ).geturl()
    return rebuilt


def _hash_text(value: str) -> str:
    """Return a short, deterministic hash for ``value``."""

    return hashlib.sha256(value.encode("utf-8")).hexdigest()


def _get_company_page_text_cache() -> dict[str, str]:
    """Return the mutable cache storing raw company page text samples."""

    cache = st.session_state.get(StateKeys.COMPANY_PAGE_TEXT_CACHE)
    if isinstance(cache, dict):
        return cache
    cache = {}
    st.session_state[StateKeys.COMPANY_PAGE_TEXT_CACHE] = cache
    return cache


def _remember_company_page_text(cache_key: str, text: str) -> None:
    """Persist ``text`` for ``cache_key`` in the in-memory session cache."""

    _get_company_page_text_cache()[cache_key] = text


@st.cache_data(show_spinner=False, ttl=3600)
def _cached_fetch_company_page_text(url: str) -> str:
    """Return page text for ``url`` with shared caching."""

    document = extract_text_from_url(url)
    return document.text or ""


@st.cache_data(show_spinner=False, ttl=3600)
def _cached_summarize_company_page(url: str, text_hash: str, label: str, lang: str) -> str:
    """Summarise a company page using cached fetch & deterministic keys."""

    text = _cached_fetch_company_page_text(url)
    return summarize_company_page(text, label, lang=lang)


@st.cache_data(show_spinner=False, ttl=3600)
def _cached_extract_company_info(sample_hash: str) -> Mapping[str, Any]:
    """Return structured company info for the stored sample hash."""

    cache = _get_company_page_text_cache()
    text = cache.get(sample_hash)
    if not isinstance(text, str) or not text.strip():
        return {}
    return extract_company_info(text)


def _candidate_company_page_urls(base_url: str, slugs: Sequence[str]) -> list[str]:
    """Return a list of candidate URLs for company sub-pages."""

    urls: list[str] = []
    seen: set[str] = set()
    for slug in slugs:
        if not slug:
            continue
        trimmed = slug.strip()
        if not trimmed:
            continue
        if re.match(r"^https?://", trimmed, re.IGNORECASE):
            candidate = trimmed
        else:
            candidate = urljoin(base_url, trimmed.lstrip("/"))
        if candidate in seen:
            continue
        seen.add(candidate)
        urls.append(candidate)
    return urls


def _fetch_company_page(base_url: str, slugs: Sequence[str]) -> tuple[str, str] | None:
    """Fetch the first available company sub-page from ``slugs``."""

    for candidate in _candidate_company_page_urls(base_url, slugs):
        cache_url = _normalise_company_page_url(candidate)
        if not cache_url:
            continue
        try:
            content = _cached_fetch_company_page_text(cache_url)
        except ValueError:
            continue
        content = content.strip()
        if content:
            return cache_url, content
    return None


def _sync_company_page_base(base_url: str | None) -> None:
    """Reset cached summaries when the company base URL changes."""

    storage: dict[str, dict[str, str]] = st.session_state[
        StateKeys.COMPANY_PAGE_SUMMARIES
    ]
    previous = st.session_state.get(StateKeys.COMPANY_PAGE_BASE, "")
    current = base_url or ""
    if current != previous:
        st.session_state[StateKeys.COMPANY_PAGE_BASE] = current
        storage.clear()
        text_cache = st.session_state.get(StateKeys.COMPANY_PAGE_TEXT_CACHE)
        if isinstance(text_cache, dict):
            text_cache.clear()
        _cached_fetch_company_page_text.clear()
        _cached_summarize_company_page.clear()
        _cached_extract_company_info.clear()


def _extract_company_size(text: str) -> str | None:
    """Return a human-readable size snippet from ``text`` if present."""

    if not text:
        return None
    cleaned = text.replace("\xa0", " ")
    normalised = re.sub(r"\s+", " ", cleaned)
    match = _SIZE_REGEX.search(normalised)
    if not match:
        return None
    value = match.group(0)
    return re.sub(r"\s+", " ", value).strip(" .,;") or None


def _record_company_page_source(
    field: str,
    value: str,
    *,
    source_url: str | None,
    section_key: str,
    section_label: str | None,
) -> None:
    """Store metadata describing a company page derived value."""

    raw_metadata = st.session_state.get(StateKeys.PROFILE_METADATA, {}) or {}
    metadata = dict(raw_metadata) if isinstance(raw_metadata, Mapping) else {}
    rules = metadata.get("rules")
    if isinstance(rules, Mapping):
        updated_rules = dict(rules)
    else:
        updated_rules = {}
    entry = dict(updated_rules.get(field) or {})
    entry.update(
        {
            "rule": f"company_page.{section_key}",
            "value": value,
            "source_text": _truncate_snippet(value),
            "source_kind": "company_page",
            "source_section": section_key,
            "source_section_label": section_label,
            "source_url": source_url,
            "inferred": True,
        }
    )
    updated_rules[field] = entry
    metadata["rules"] = updated_rules
    llm_fields = metadata.get("llm_fields")
    current = {field}
    if isinstance(llm_fields, list):
        current.update({item for item in llm_fields if isinstance(item, str)})
    metadata["llm_fields"] = sorted(current)
    st.session_state[StateKeys.PROFILE_METADATA] = metadata


def _enrich_company_profile_from_about(
    text: str,
    *,
    source_url: str | None = None,
    section_label: str | None = None,
) -> None:
    """Populate missing company fields from an about-page text."""

    if not text.strip():
        return
    profile = st.session_state.get(StateKeys.PROFILE)
    if not isinstance(profile, dict):
        return
    company = profile.get("company")
    if not isinstance(company, dict):
        return

    sample = text.strip()
    if len(sample) > 12000:
        sample = sample[:12000]

    try:
        sample_hash = _hash_text(sample)
        _remember_company_page_text(sample_hash, sample)
        extracted = _cached_extract_company_info(sample_hash)
    except Exception:
        extracted = {}

    if isinstance(extracted, dict):
        mapping = {
            "name": "name",
            "location": "hq_location",
            "mission": "mission",
        }
        for source, target in mapping.items():
            if target not in company or not str(company.get(target, "")).strip():
                value = extracted.get(source)
                if isinstance(value, str) and value.strip():
                    normalized = value.strip()
                    company[target] = normalized
                    _record_company_page_source(
                        f"company.{target}",
                        normalized,
                        source_url=source_url,
                        section_key="about",
                        section_label=section_label,
                    )

    if "size" not in company or not str(company.get("size", "")).strip():
        size_value = _extract_company_size(text)
        if size_value:
            company["size"] = size_value
            _record_company_page_source(
                "company.size",
                size_value,
                source_url=source_url,
                section_key="about",
                section_label=section_label,
            )


def _load_company_page_section(
    section_key: str,
    base_url: str,
    slugs: Sequence[str],
    label: str,
) -> None:
    """Fetch and summarise a company section and store it in session state."""

    lang = st.session_state.get("lang", "de")
    with st.spinner(
        tr("Suche nach {section} …", "Fetching {section} …").format(section=label)
    ):
        result = _fetch_company_page(base_url, slugs)
    if not result:
        st.info(
            tr(
                "Keine passende Seite für '{section}' gefunden.",
                "Could not find a matching page for '{section}'.",
            ).format(section=label)
        )
        return
    url, text = result
    try:
        text_hash = _hash_text(text)
        summary = _cached_summarize_company_page(url, text_hash, label, lang)
    except Exception:
        summary = textwrap.shorten(text, width=420, placeholder="…")
        st.warning(
            tr(
                "KI-Zusammenfassung fehlgeschlagen – gekürzter Auszug angezeigt.",
                "AI summary failed – showing a shortened excerpt instead.",
            )
        )
    summaries: dict[str, dict[str, str]] = st.session_state[
        StateKeys.COMPANY_PAGE_SUMMARIES
    ]
    summaries[section_key] = {"url": url, "summary": summary, "label": label}
    if section_key == "about":
        _enrich_company_profile_from_about(
            text, source_url=url, section_label=label
        )
    st.success(tr("Zusammenfassung aktualisiert.", "Summary updated."))


def _render_company_research_tools(base_url: str) -> None:
    """Render buttons to analyse additional company web pages."""

    st.markdown(tr("#### 🔍 Automatische Recherche", "#### 🔍 Automatic research"))
    st.caption(
        tr(
            "Nutze die Buttons, um wichtige Unterseiten zu analysieren und kompakte Zusammenfassungen zu erhalten.",
            "Use the buttons to analyse key subpages and receive concise summaries.",
        )
    )
    normalised = _normalise_company_base_url(base_url)
    _sync_company_page_base(normalised)
    if not base_url or not base_url.strip():
        st.info(
            tr(
                "Bitte gib eine gültige Website ein, um weitere Seiten zu durchsuchen.",
                "Please provide a valid website to explore additional pages.",
            )
        )
        return
    if not normalised:
        st.warning(
            tr(
                "Die angegebene Website ist ungültig (z. B. fehlt https://).",
                "The provided website seems invalid (e.g. missing https://).",
            )
        )
        return

    display_url = normalised.rstrip("/")
    st.caption(
        tr("Erkannte Website: {url}", "Detected website: {url}").format(
            url=f"[{display_url}]({display_url})"
        )
    )

    sections: list[_CompanySectionConfig] = [
        {
            "key": "about",
            "button": tr("Über-uns-Seite analysieren", "Analyse About page"),
            "label": tr("Über uns", "About the company"),
            "slugs": [
                "unternehmen",
                "ueber-uns",
                "ueberuns",
                "about-us",
                "about",
                "company",
            ],
        },
        {
            "key": "imprint",
            "button": tr("Impressum prüfen", "Analyse imprint"),
            "label": tr("Impressum", "Imprint"),
            "slugs": [
                "impressum",
                "imprint",
                "legal",
                "legal-notice",
                "kontakt/impressum",
            ],
        },
        {
            "key": "press",
            "button": tr("Pressebereich analysieren", "Analyse press page"),
            "label": tr("Presse", "Press"),
            "slugs": [
                "presse",
                "press",
                "newsroom",
                "news",
            ],
        },
    ]

    cols = st.columns(len(sections))
    for col, section in zip(cols, sections):
        button_label = section["button"]
        section_key = section["key"]
        if col.button(button_label, key=f"ui.company.page.{section_key}"):
            _load_company_page_section(
                section_key=section_key,
                base_url=normalised,
                slugs=section["slugs"],
                label=section["label"],
            )

    summaries = st.session_state[StateKeys.COMPANY_PAGE_SUMMARIES]
    for section in sections:
        section_key = section["key"]
        result = summaries.get(section_key)
        if not result:
            continue
        st.markdown(f"**{section['label']}** – [{result['url']}]({result['url']})")
        st.write(result.get("summary") or "")


def _format_language_level_option(option: str) -> str:
    """Return a localized label for the English level select box.

    Args:
        option: Raw option value from the CEFR options list.

    Returns:
        Translated label to render in the select box.
    """

    if option == "":
        return tr("Bitte Level wählen …", "Select level …")
    if option.lower() == "native":
        return tr("Muttersprachlich", "Native")
    return option


def _request_scroll_to_top() -> None:
    """Flag that the next render should scroll to the top."""

    st.session_state[StateKeys.SCROLL_TO_TOP] = True


def _apply_pending_scroll_reset() -> None:
    """Inject JavaScript to scroll to the top if requested."""

    if st.session_state.pop(StateKeys.SCROLL_TO_TOP, False):
        st.markdown(
            """
            <script>
                window.scrollTo({top: 0, behavior: 'smooth'});
            </script>
            """,
            unsafe_allow_html=True,
        )


def next_step() -> None:
    """Advance the wizard to the next step."""

    current = st.session_state.get(StateKeys.STEP, 0)
    total_steps = st.session_state.get(StateKeys.WIZARD_STEP_COUNT, current + 2)
    total_steps = max(total_steps, current + 2)
    _request_scroll_to_top()
    if current == 4:
        try:
            lang = st.session_state.get("lang", "en")
            reqs = st.session_state[StateKeys.PROFILE].get("requirements", {})
            for key in [
                "hard_skills_required",
                "hard_skills_optional",
                "soft_skills_required",
                "soft_skills_optional",
                "tools_and_technologies",
            ]:
                if key in reqs:
                    reqs[key] = normalize_skills(reqs.get(key, []), lang=lang)
        except Exception:
            pass
    completed = set(st.session_state.get(StateKeys.COMPLETED_SECTIONS, []))
    candidate = min(current + 1, total_steps - 1)
    while candidate < total_steps - 1 and candidate in completed:
        candidate += 1
    st.session_state[StateKeys.STEP] = min(candidate, total_steps - 1)


def prev_step() -> None:
    """Return to the previous wizard step."""

    _request_scroll_to_top()
    st.session_state[StateKeys.STEP] = max(
        0, st.session_state.get(StateKeys.STEP, 0) - 1
    )


def on_file_uploaded() -> None:
    """Handle file uploads and populate job posting text."""

    f = st.session_state.get(UIKeys.PROFILE_FILE_UPLOADER)
    if not f:
        return
    try:
        doc = clean_structured_document(extract_text_from_file(f))
        txt = doc.text
    except ValueError as e:
        st.session_state.pop("__prefill_profile_doc__", None)
        st.session_state[StateKeys.RAW_BLOCKS] = []
        msg = str(e).lower()
        if "doc conversion" in msg and ".docx" in msg:
            display_error(
                tr(
                    "Word-Dateien im alten .doc-Format müssen vor dem Upload in .docx konvertiert werden.",
                    "Legacy .doc files must be converted to .docx before upload.",
                ),
                str(e),
            )
        elif "unsupported file type" in msg:
            display_error(
                tr(
                    "Dieser Dateityp wird nicht unterstützt. Bitte laden Sie eine PDF-, DOCX- oder Textdatei hoch.",
                    "Unsupported file type. Please upload a PDF, DOCX, or text file.",
                ),
                str(e),
            )
        elif "file too large" in msg:
            display_error(
                tr(
                    "Datei ist zu groß. Maximale Größe: 20 MB.",
                    "File is too large. Maximum size: 20 MB.",
                ),
                str(e),
            )
        elif "invalid pdf" in msg:
            display_error(
                tr(
                    "Ungültige oder beschädigte PDF-Datei.",
                    "Invalid or corrupted PDF file.",
                ),
                str(e),
            )
        elif "requires ocr support" in msg:
            display_error(
                tr(
                    "Datei konnte nicht gelesen werden. Prüfen Sie, ob es sich um ein gescanntes PDF handelt und installieren Sie ggf. OCR-Abhängigkeiten.",
                    "Failed to read file. If this is a scanned PDF, install OCR dependencies or check the file quality.",
                ),
                str(e),
            )
        else:
            display_error(
                tr(
                    "Datei enthält keinen Text – Sie können die Informationen auch manuell in den folgenden Schritten eingeben.",
                    "File contains no text – you can also enter the information manually in the following steps.",
                ),
            )
        st.session_state["source_error"] = True
        return
    except Exception as e:  # pragma: no cover - defensive
        st.session_state.pop("__prefill_profile_doc__", None)
        st.session_state[StateKeys.RAW_BLOCKS] = []
        display_error(
            tr(
                "Datei konnte nicht gelesen werden. Prüfen Sie, ob es sich um ein gescanntes PDF handelt und installieren Sie ggf. OCR-Abhängigkeiten.",
                "Failed to read file. If this is a scanned PDF, install OCR dependencies or check the file quality.",
            ),
            str(e),
        )
        st.session_state["source_error"] = True
        return
    if not txt.strip():
        display_error(
            tr(
                "Datei enthält keinen Text – Sie können die Informationen auch manuell in den folgenden Schritten eingeben.",
                "File contains no text – you can also enter the information manually in the following steps.",
            ),
        )
        st.session_state["source_error"] = True
        st.session_state.pop("__prefill_profile_doc__", None)
        st.session_state[StateKeys.RAW_BLOCKS] = []
        return
    st.session_state["__prefill_profile_text__"] = txt
    st.session_state["__prefill_profile_doc__"] = doc
    st.session_state[StateKeys.RAW_BLOCKS] = doc.blocks
    st.session_state["__run_extraction__"] = True


def on_url_changed() -> None:
    """Fetch text from URL and populate job posting text."""

    url = st.session_state.get(UIKeys.PROFILE_URL_INPUT, "").strip()
    if not url:
        return
    if not is_supported_url(url):
        display_error(
            tr(
                "Ungültige URL – Sie können die Informationen auch manuell in den folgenden Schritten eingeben.",
                "Invalid URL – you can also enter the information manually in the following steps.",
            )
        )
        st.session_state["source_error"] = True
        return
    try:
        doc = clean_structured_document(extract_text_from_url(url))
        txt = doc.text
    except Exception as e:  # pragma: no cover - defensive
        st.session_state.pop("__prefill_profile_doc__", None)
        st.session_state[StateKeys.RAW_BLOCKS] = []
        display_error(
            tr(
                "URL konnte nicht geladen werden. Prüfen Sie Erreichbarkeit oder Firewall-Einstellungen.",
                "Failed to fetch URL. Check if the site is reachable or if access is blocked.",
            ),
            str(e),
        )
        st.session_state["source_error"] = True
        return
    if not txt or not txt.strip():
        display_error(
            tr(
                "Keine Textinhalte gefunden – Sie können die Informationen auch manuell in den folgenden Schritten eingeben.",
                "No text content found – you can also enter the information manually in the following steps.",
            ),
        )
        st.session_state["source_error"] = True
        st.session_state.pop("__prefill_profile_doc__", None)
        st.session_state[StateKeys.RAW_BLOCKS] = []
        return
    st.session_state["__prefill_profile_text__"] = txt
    st.session_state["__prefill_profile_doc__"] = doc
    st.session_state[StateKeys.RAW_BLOCKS] = doc.blocks
    st.session_state["__run_extraction__"] = True


def _autodetect_lang(text: str) -> None:
    """Detect language from ``text`` and update session language."""

    if not text:
        return
    try:
        from langdetect import detect

        detected = detect(text)
        if detected.startswith("en"):
            st.session_state["lang"] = "en"
        metadata = st.session_state.get(StateKeys.PROFILE_METADATA, {}) or {}
        if not isinstance(metadata, dict):  # pragma: no cover - defensive guard
            metadata = {}
        metadata = dict(metadata)
        metadata["autodetect_language"] = detected
        st.session_state[StateKeys.PROFILE_METADATA] = metadata
    except Exception:  # pragma: no cover - best effort
        pass
def _annotate_rule_metadata(
    rule_meta: Mapping[str, Mapping[str, Any]] | None,
    blocks: Sequence[ContentBlock],
    doc: StructuredDocument | None,
) -> dict[str, dict[str, Any]]:
    """Augment rule metadata with document context."""

    annotated: dict[str, dict[str, Any]] = {}
    source = getattr(doc, "source", None)
    for field, payload in (rule_meta or {}).items():
        if not isinstance(payload, Mapping):
            continue
        entry = dict(payload)
        if source:
            entry.setdefault("document_source", source)
        block_index = entry.get("block_index")
        if isinstance(block_index, int) and 0 <= block_index < len(blocks):
            block = blocks[block_index]
            entry.setdefault("block_type", block.type)
            metadata = block.metadata or {}
            page = metadata.get("page")
            if isinstance(page, int):
                entry.setdefault("page", page)
        entry.setdefault("source_kind", "job_posting")
        annotated[field] = entry
    return annotated


def _build_llm_metadata(
    extracted: Mapping[str, Any],
    rule_matches: Mapping[str, Any],
    doc: StructuredDocument | None,
) -> dict[str, dict[str, Any]]:
    """Create metadata entries for values inferred by the LLM fallback."""

    llm_entries: dict[str, dict[str, Any]] = {}
    source = getattr(doc, "source", None)
    for field, value in flatten(dict(extracted)).items():
        if field in rule_matches:
            continue
        normalized = _normalize_semantic_empty(value)
        if normalized is None:
            continue
        entry: dict[str, Any] = {
            "rule": "llm.extract_json",
            "value": normalized,
            "inferred": True,
            "source_kind": "job_posting",
        }
        snippet = _truncate_snippet(normalized)
        if snippet:
            entry["source_text"] = snippet
        if source:
            entry["document_source"] = source
        llm_entries[field] = entry
    return llm_entries


def _extract_and_summarize(text: str, schema: dict) -> None:
    """Run extraction on ``text`` and store profile, summary, and missing fields."""

    raw_blocks = st.session_state.get(StateKeys.RAW_BLOCKS, []) or []
    doc: StructuredDocument | None = st.session_state.get("__prefill_profile_doc__")
    rule_matches = apply_rules(raw_blocks)
    raw_metadata = st.session_state.get(StateKeys.PROFILE_METADATA, {}) or {}
    metadata = dict(raw_metadata) if isinstance(raw_metadata, Mapping) else {}
    confidence_map = _ensure_mapping(metadata.get("field_confidence"))
    if rule_matches:
        rule_patch = matches_to_patch(rule_matches)
        st.session_state[StateKeys.PROFILE] = rule_patch
        st.session_state[StateKeys.EXTRACTION_RAW_PROFILE] = rule_patch
        new_meta = build_rule_metadata(rule_matches)
        annotated_rules = _annotate_rule_metadata(
            new_meta.get("rules"), raw_blocks, doc
        )
        existing_rules = metadata.get("rules") or {}
        if not isinstance(existing_rules, Mapping):
            existing_rules = {}
        combined_rules = {**dict(existing_rules), **annotated_rules}
        locked = set(metadata.get("locked_fields", [])) | set(
            new_meta.get("locked_fields", [])
        )
        high_conf = set(metadata.get("high_confidence_fields", [])) | set(
            new_meta.get("high_confidence_fields", [])
        )
        confidence_map.update(_ensure_mapping(new_meta.get("field_confidence")))
        metadata["rules"] = combined_rules
        metadata["locked_fields"] = sorted(locked)
        metadata["high_confidence_fields"] = sorted(high_conf)
    else:
        metadata.setdefault("rules", {})
        metadata.setdefault("locked_fields", [])
        metadata.setdefault("high_confidence_fields", [])
    metadata["field_confidence"] = confidence_map

    vector_store_id = st.session_state.get("vector_store_id") or None

    url_hint: str | None = None
    if doc and doc.source:
        parsed = urlparse(doc.source)
        if parsed.scheme in {"http", "https"}:
            url_hint = doc.source

    def _normalize_hint(value: Any) -> str | None:
        if value is None:
            return None
        if isinstance(value, str):
            normalized = value.strip()
        else:
            normalized = str(value).strip()
        return normalized or None

    existing_profile = st.session_state.get(StateKeys.PROFILE, {})

    def _locked_hint(field: str) -> str | None:
        locked_fields = set(metadata.get("locked_fields") or [])
        if field not in locked_fields:
            return None
        rules_meta: Mapping[str, Mapping[str, Any]] = metadata.get("rules") or {}
        meta_value = rules_meta.get(field, {}).get("value")
        if meta_value is not None:
            return _normalize_hint(meta_value)
        match = rule_matches.get(field)
        if match and match.value is not None:
            return _normalize_hint(match.value)
        return _normalize_hint(get_in(existing_profile, field, None))

    locked_hints: dict[str, str] = {}
    for field in metadata.get("locked_fields", []) or []:
        hint_value = _locked_hint(field)
        if hint_value is not None:
            locked_hints[field] = hint_value

    title_hint = locked_hints.get("position.job_title")
    company_hint = locked_hints.get("company.name")

    raw_json = extract_json(
        text,
        title=title_hint,
        company=company_hint,
        url=url_hint,
        locked_fields=locked_hints or None,
    )
    try:
        extracted_data = json.loads(raw_json)
    except json.JSONDecodeError as exc:
        start = raw_json.find("{")
        end = raw_json.rfind("}")
        if start == -1 or end == -1 or end <= start:
            raise ValueError("Model returned invalid JSON") from exc
        fragment = raw_json[start : end + 1]
        extracted_data = json.loads(fragment)
    if not isinstance(extracted_data, dict):
        raise ValueError("Model returned JSON that is not an object.")

    llm_meta = _build_llm_metadata(extracted_data, rule_matches, doc)
    if llm_meta:
        existing_rules = metadata.get("rules")
        if not isinstance(existing_rules, Mapping):
            existing_rules = {}
        merged_rules = dict(existing_rules)
        for field, entry in llm_meta.items():
            merged_rules.setdefault(field, entry)
        metadata["rules"] = merged_rules
        current_llm = metadata.get("llm_fields")
        llm_fields = {field for field in llm_meta}
        if isinstance(current_llm, list):
            llm_fields.update({field for field in current_llm if isinstance(field, str)})
        metadata["llm_fields"] = sorted(llm_fields)

    for field, match in rule_matches.items():
        set_in(extracted_data, field, match.value)

    profile = coerce_and_fill(extracted_data)
    profile = apply_basic_fallbacks(profile, text, metadata=metadata)
    lang = getattr(st.session_state, "lang", "en") or "en"
    job_title_value = (profile.position.job_title or "").strip()
    occupation_options: list[dict[str, str]] = []
    selected_ids: list[str] = []
    if job_title_value:
        occupation_options = _sanitize_esco_options(
            search_occupations(job_title_value, lang=lang, limit=5)
        )
        classified = classify_occupation(job_title_value, lang=lang)
        if classified:
            label = str(classified.get("preferredLabel") or "").strip()
            uri = str(classified.get("uri") or "").strip()
            group = str(classified.get("group") or "").strip()
            normalized_meta = dict(classified)
            if label:
                normalized_meta["preferredLabel"] = label
            if uri:
                normalized_meta["uri"] = uri
            if group:
                normalized_meta["group"] = group
            if uri and all(entry.get("uri") != uri for entry in occupation_options):
                occupation_options.insert(0, normalized_meta)
            elif not uri:
                occupation_options.insert(0, normalized_meta)

        previous_selected = st.session_state.get(
            StateKeys.ESCO_SELECTED_OCCUPATIONS, []
        ) or []
        prev_ids = [
            str(entry.get("uri") or "").strip()
            for entry in previous_selected
            if isinstance(entry, Mapping) and str(entry.get("uri") or "").strip()
        ]
        option_map = {
            str(entry.get("uri") or "").strip(): entry for entry in occupation_options if entry.get("uri")
        }
        selected_ids = [uri for uri in prev_ids if uri in option_map]
        if not selected_ids:
            primary_uri = str(
                classified.get("uri") if isinstance(classified, Mapping) else ""
            ).strip()
            if primary_uri and primary_uri in option_map:
                selected_ids = [primary_uri]
        if not selected_ids and occupation_options:
            first_uri = str(occupation_options[0].get("uri") or "").strip()
            if first_uri:
                selected_ids = [first_uri]

    if occupation_options:
        st.session_state[StateKeys.ESCO_OCCUPATION_OPTIONS] = occupation_options
        selected_entries = [
            dict(entry)
            for entry in occupation_options
            if str(entry.get("uri") or "").strip() in set(selected_ids)
        ]
        if not selected_entries and occupation_options:
            selected_entries = [dict(occupation_options[0])]
            selected_ids = [str(occupation_options[0].get("uri") or "").strip()]
        st.session_state[StateKeys.ESCO_SELECTED_OCCUPATIONS] = selected_entries
        st.session_state[UIKeys.POSITION_ESCO_OCCUPATION] = [
            sid for sid in selected_ids if sid
        ]
        primary_meta = selected_entries[0] if selected_entries else None
        if primary_meta:
            label = primary_meta.get("preferredLabel") or None
            uri = primary_meta.get("uri") or None
            group = primary_meta.get("group") or None
            profile.position.occupation_label = label or None
            profile.position.occupation_uri = uri or None
            profile.position.occupation_group = group or None
            _refresh_esco_skills(selected_entries, lang=lang)
        else:
            profile.position.occupation_label = None
            profile.position.occupation_uri = None
            profile.position.occupation_group = None
            st.session_state[StateKeys.ESCO_SKILLS] = []
    else:
        st.session_state[StateKeys.ESCO_OCCUPATION_OPTIONS] = []
        st.session_state[StateKeys.ESCO_SELECTED_OCCUPATIONS] = []
        st.session_state[StateKeys.ESCO_SKILLS] = []
        st.session_state[UIKeys.POSITION_ESCO_OCCUPATION] = []
        profile.position.occupation_label = None
        profile.position.occupation_uri = None
        profile.position.occupation_group = None

    data = profile.model_dump()
    for path, value in flatten(data).items():
        if not _is_meaningful_value(value):
            continue
        confidence_map.setdefault(
            path,
            {
                "tier": DEFAULT_AI_TIER.value,
                "source": "llm",
                "score": None,
            },
        )
    metadata["field_confidence"] = confidence_map
    st.session_state[StateKeys.PROFILE] = data
    st.session_state[StateKeys.EXTRACTION_RAW_PROFILE] = data
    summary: dict[str, str] = {}
    if profile.position.job_title:
        summary[tr("Jobtitel", "Job title")] = profile.position.job_title
    if profile.company.name:
        summary[tr("Firma", "Company")] = profile.company.name
    if profile.location.primary_city:
        summary[tr("Ort", "Location")] = profile.location.primary_city
    sal_min = profile.compensation.salary_min
    sal_max = profile.compensation.salary_max
    if sal_min is not None or sal_max is not None:
        currency = profile.compensation.currency or ""
        if sal_min is not None and sal_max is not None:
            salary_str = f"{int(sal_min)}–{int(sal_max)} {currency}"
        else:
            value = sal_min if sal_min is not None else sal_max
            salary_str = f"{int(value)} {currency}" if value is not None else currency
        summary[tr("Gehaltsspanne", "Salary range")] = salary_str.strip()
    hard_total = len(profile.requirements.hard_skills_required) + len(
        profile.requirements.hard_skills_optional
    )
    if hard_total:
        summary[tr("Hard Skills", "Hard skills")] = str(hard_total)
    soft_total = len(profile.requirements.soft_skills_required) + len(
        profile.requirements.soft_skills_optional
    )
    if soft_total:
        summary[tr("Soft Skills", "Soft skills")] = str(soft_total)
    st.session_state[StateKeys.SKILL_BUCKETS] = {
        "must": _unique_normalized(
            data.get("requirements", {}).get("hard_skills_required", [])
        ),
        "nice": _unique_normalized(
            data.get("requirements", {}).get("hard_skills_optional", [])
        ),
    }
    st.session_state[StateKeys.EXTRACTION_SUMMARY] = summary
    missing: list[str] = []
    for field in CRITICAL_FIELDS:
        if not get_in(data, field, None):
            missing.append(field)
    metadata["rag"] = {
        "vector_store_id": vector_store_id or "",
        "fields": {},
        "global_context": [],
        "answers": {},
    }
    st.session_state[StateKeys.PROFILE_METADATA] = metadata
    if st.session_state.get("auto_reask"):
        if not missing:
            st.session_state["auto_reask_round"] = 0
            st.session_state["auto_reask_total"] = 0
            st.session_state.pop(StateKeys.FOLLOWUPS, None)
        else:
            try:
                round_num = st.session_state.get("auto_reask_round", 0) + 1
                st.session_state["auto_reask_round"] = round_num
                total_rounds = st.session_state.get("auto_reask_total", len(missing))
                st.session_state["auto_reask_total"] = total_rounds
                msg = tr(
                    f"Generiere automatisch Anschlussfrage {round_num} von {total_rounds}...",
                    f"Automatically generating follow-up {round_num} of {total_rounds}...",
                )
                with st.spinner(msg):
                    payload = {
                        "data": profile.model_dump(),
                        "lang": st.session_state.lang,
                    }
                    followup_res = ask_followups(
                        payload,
                        model=st.session_state.model,
                        vector_store_id=st.session_state.vector_store_id or None,
                    )
                done = set(
                    st.session_state[StateKeys.PROFILE]
                    .get("meta", {})
                    .get("followups_answered", [])
                )
                st.session_state[StateKeys.FOLLOWUPS] = [
                    q
                    for q in followup_res.get("questions", [])
                    if q.get("field") not in done
                ]
            except Exception:
                st.warning(
                    tr(
                        "Konnte keine Anschlussfragen erzeugen.",
                        "Could not generate follow-ups automatically.",
                    )
                )

    first_incomplete, _completed = _update_section_progress()
    st.session_state[StateKeys.PENDING_INCOMPLETE_JUMP] = bool(first_incomplete)


def _maybe_run_extraction(schema: dict) -> None:
    """Trigger extraction when the corresponding flag is set in session state."""

    should_run = st.session_state.pop("__run_extraction__", False)
    if not should_run:
        return

    doc: StructuredDocument | None = st.session_state.get("__prefill_profile_doc__")
    raw_input = st.session_state.get(StateKeys.RAW_TEXT, "")
    if not raw_input:
        raw_input = st.session_state.get("__prefill_profile_text__", "")
    raw_input = raw_input or ""
    if (
        doc
        and raw_input
        and raw_input.strip()
        and raw_input.strip() != doc.text.strip()
    ):
        doc = None
    if not raw_input and doc:
        raw_input = doc.text
    if doc is None:
        doc = build_plain_text_document(raw_input, source="manual")
    cleaned_doc = clean_structured_document(doc)
    raw_clean = cleaned_doc.text
    if not raw_clean.strip():
        st.session_state["_analyze_attempted"] = True
        st.session_state.pop("__last_extracted_hash__", None)
        st.session_state[StateKeys.RAW_BLOCKS] = []
        st.warning(
            tr(
                "Keine Daten erkannt – Sie können die Informationen auch manuell in den folgenden Schritten eingeben.",
                "No data detected – you can also enter the information manually in the following steps.",
            )
        )
        return

    digest = hashlib.sha256(raw_clean.encode("utf-8")).hexdigest()
    if digest == st.session_state.get("__last_extracted_hash__"):
        st.rerun()
        return

    st.session_state["_analyze_attempted"] = True
    st.session_state[StateKeys.RAW_TEXT] = raw_clean
    st.session_state[StateKeys.RAW_BLOCKS] = cleaned_doc.blocks
    st.session_state["__prefill_profile_doc__"] = cleaned_doc
    st.session_state["__last_extracted_hash__"] = digest
    _autodetect_lang(raw_clean)
    try:
        _extract_and_summarize(raw_clean, schema)
        st.session_state[StateKeys.EXTRACTION_SUMMARY] = {}
        st.session_state[StateKeys.EXTRACTION_MISSING] = []
        st.rerun()
    except Exception as exc:
        st.session_state.pop("__last_extracted_hash__", None)
        display_error(
            tr(
                "Automatische Extraktion fehlgeschlagen",
                "Automatic extraction failed",
            ),
            str(exc),
        )


def _skip_source() -> None:
    """Skip source step and initialize an empty profile."""

    st.session_state[StateKeys.PROFILE] = NeedAnalysisProfile().model_dump()
    st.session_state[StateKeys.RAW_TEXT] = ""
    st.session_state[StateKeys.RAW_BLOCKS] = []
    st.session_state[StateKeys.EXTRACTION_SUMMARY] = {}
    st.session_state[StateKeys.EXTRACTION_MISSING] = []
    st.session_state[StateKeys.EXTRACTION_RAW_PROFILE] = {}
    st.session_state[StateKeys.ESCO_SKILLS] = []
    st.session_state[StateKeys.SKILL_BUCKETS] = {"must": [], "nice": []}
    st.session_state[StateKeys.COMPLETED_SECTIONS] = []
    st.session_state[StateKeys.FIRST_INCOMPLETE_SECTION] = None
    st.session_state[StateKeys.PENDING_INCOMPLETE_JUMP] = False
    st.session_state.pop("_analyze_attempted", None)
    st.session_state.pop("__last_extracted_hash__", None)
    st.session_state.pop("__prefill_profile_doc__", None)
    _request_scroll_to_top()
    st.session_state[StateKeys.STEP] = COMPANY_STEP_INDEX
    st.rerun()


FIELD_LABELS: dict[str, tuple[str, str]] = {
    "company.name": ("Firmenname", "Company Name"),
    "position.job_title": ("Jobtitel", "Job Title"),
    "position.role_summary": ("Rollenbeschreibung", "Role Summary"),
    "location.country": ("Land", "Country"),
    "requirements.hard_skills_required": (
        "Pflicht-Hard-Skills",
        "Required Hard Skills",
    ),
    "requirements.soft_skills_required": (
        "Pflicht-Soft-Skills",
        "Required Soft Skills",
    ),
}


def _field_label(path: str) -> str:
    """Return localized label for a schema field path.

    Args:
        path: Dot-separated schema field path.

    Returns:
        Localized label if known, otherwise a humanized version of ``path``.
    """

    if path in FIELD_LABELS:
        de, en = FIELD_LABELS[path]
        return tr(de, en)
    auto = path.replace(".", " ").replace("_", " ")
    return tr(auto.title(), auto.title())


def _has_value(value) -> bool:
    """Return ``True`` if a flattened value should be shown in the overview."""

    if value is None:
        return False
    if isinstance(value, bool):
        return value
    if isinstance(value, str):
        return bool(value.strip())
    if isinstance(value, (int, float)):
        return True
    if isinstance(value, list):
        return any(_has_value(item) for item in value)
    if isinstance(value, dict):
        return any(_has_value(item) for item in value.values())
    return True


def _humanize_fragment(fragment: str) -> str:
    """Return a human readable label for nested fragments."""

    cleaned = fragment.replace("_", " ").replace(".", " ")
    return cleaned.strip().title() if cleaned else fragment


def _render_preview_value(value: Any) -> None:
    """Display detected values in a compact, readable format."""

    if isinstance(value, list):
        items = [str(item) for item in value if _has_value(item)]
        if items:
            st.markdown("\n".join(f"- {item}" for item in items))
        else:
            st.caption(tr("Keine Angaben", "No entries"))
        return

    if isinstance(value, dict):
        lines: list[str] = []
        for key, val in value.items():
            if not _has_value(val):
                continue
            if isinstance(val, list):
                formatted = ", ".join(str(item) for item in val if _has_value(item))
            else:
                formatted = val
            lines.append(f"- **{_humanize_fragment(key)}:** {formatted}")
        if lines:
            st.markdown("\n".join(lines))
        else:
            st.caption(tr("Keine Angaben", "No entries"))
        return

    st.write(value)


def _render_prefilled_preview(
    *,
    include_prefixes: Sequence[str] | None = None,
    exclude_prefixes: Sequence[str] = (),
    layout: Literal["tabs", "grid"] = "tabs",
) -> None:
    """Render tabs with all fields that already contain values."""

    _merge_requirement_aliases()
    section_entries = build_prefilled_sections(
        include_prefixes=include_prefixes,
        exclude_prefixes=exclude_prefixes,
    )
    if not section_entries:
        return

    st.markdown(
        tr(
            "#### Automatisch erkannte Informationen",
            "#### Automatically detected information",
        )
    )
    st.caption(
        tr(
            "Alle Felder lassen sich später weiterhin bearbeiten.",
            "You can still adjust every field later on.",
        )
    )

    if layout == "grid":
        cards: list[tuple[str, Any]] = [
            (path, value) for _, entries in section_entries for path, value in entries
        ]
        for start in range(0, len(cards), 2):
            row = cards[start : start + 2]
            cols = st.columns(len(row), gap="large")
            for col, (path, value) in zip(cols, row):
                with col.container(border=True):
                    st.markdown(f"**{_field_label(path)}**")
                    _render_preview_value(value)
        return

    tabs = st.tabs([label for label, _ in section_entries])
    for tab, (_, entries) in zip(tabs, section_entries):
        with tab:
            for path, value in entries:
                col_label, col_value = st.columns([1, 2], vertical_alignment="top")
                with col_label:
                    st.markdown(f"**{_field_label(path)}**")
                with col_value:
                    _render_preview_value(value)
                st.markdown(
                    "<div style='margin-bottom:0.6rem'></div>", unsafe_allow_html=True
                )


def _normalize_alias_key(name: str) -> str:
    """Return a normalized identifier for alias lookups."""

    return re.sub(r"[^0-9a-z]+", " ", name.casefold()).strip()


def _merge_requirement_aliases() -> None:
    """Merge legacy or localized requirement keys into canonical schema fields."""

    profile = st.session_state.get(StateKeys.PROFILE)
    raw_profile = st.session_state.get(StateKeys.EXTRACTION_RAW_PROFILE)
    if not isinstance(profile, dict):
        return

    aggregated: dict[str, list[str]] = defaultdict(list)
    alias_hits: dict[str, set[str]] = defaultdict(set)

    for source in (raw_profile, profile):
        if not isinstance(source, dict):
            continue
        for path, value in flatten(source).items():
            normalized = _normalize_alias_key(path)
            target = SKILL_ALIAS_MAP.get(normalized)
            if not target:
                continue
            aggregated[target].extend(_normalize_list(value))
            alias_hits[target].add(path)

    if not aggregated:
        return

    for target, values in aggregated.items():
        cleaned = _unique_normalized(values)
        if not cleaned:
            continue
        _update_profile(target, cleaned)
        if isinstance(raw_profile, dict):
            set_in(raw_profile, target, cleaned)
        for alias in alias_hits.get(target, set()):
            if alias == target:
                continue
            if isinstance(raw_profile, dict):
                _delete_path(raw_profile, alias)
            _delete_path(profile, alias)

    if isinstance(raw_profile, dict):
        st.session_state[StateKeys.EXTRACTION_RAW_PROFILE] = raw_profile
    st.session_state[StateKeys.PROFILE] = profile


# --- Hilfsfunktionen: Dot-Notation lesen/schreiben ---
def _delete_path(d: dict | None, path: str) -> None:
    """Remove the value at ``path`` from ``d`` if it exists."""

    if not isinstance(d, dict) or not path:
        return
    if "." not in path:
        d.pop(path, None)
        return
    parts = path.split(".")
    cursor = d
    for part in parts[:-1]:
        next_cursor = cursor.get(part)
        if not isinstance(next_cursor, dict):
            return
        cursor = next_cursor
    if isinstance(cursor, dict):
        cursor.pop(parts[-1], None)


def set_in(d: dict, path: str, value) -> None:
    """Assign a value in a nested dict via dot-separated path."""

    cur = d
    parts = path.split(".")
    for p in parts[:-1]:
        if p not in cur or not isinstance(cur[p], dict):
            cur[p] = {}
        cur = cur[p]
    cur[parts[-1]] = value


def get_in(d: dict, path: str, default=None):
    """Retrieve a value from a nested dict via dot-separated path."""

    cur = d
    for p in path.split("."):
        if isinstance(cur, dict) and p in cur:
            cur = cur[p]
        else:
            return default
    return cur


def _job_ad_get_value(data: Mapping[str, Any], key: str) -> Any:
    """Return a value for ``key`` supporting both nested and dotted lookups."""

    if isinstance(data, Mapping) and key in data:
        return data[key]
    return get_in(dict(data), key) if isinstance(data, Mapping) else None


def _normalize_list(value: Any) -> list[str]:
    """Normalise raw list or string inputs into a clean list of strings."""

    if isinstance(value, list):
        cleaned = [str(item).strip() for item in value if str(item).strip()]
        return cleaned
    if isinstance(value, str):
        return [part.strip() for part in value.splitlines() if part.strip()]
    return []


def _job_ad_field_value(data: Mapping[str, Any], key: str, lang: str) -> str:
    """Format a field value for display within the job-ad selection UI."""

    is_de = lang.lower().startswith("de")
    yes_no = ("Ja", "Nein") if is_de else ("Yes", "No")

    if key == "compensation.salary":
        provided = bool(_job_ad_get_value(data, "compensation.salary_provided"))
        if not provided:
            return ""
        min_val = _job_ad_get_value(data, "compensation.salary_min") or 0
        max_val = _job_ad_get_value(data, "compensation.salary_max") or 0
        currency = _job_ad_get_value(data, "compensation.currency") or "EUR"
        period = _job_ad_get_value(data, "compensation.period") or (
            "Jahr" if is_de else "year"
        )
        try:
            min_num = int(min_val)
            max_num = int(max_val)
        except (TypeError, ValueError):
            return ""
        if not min_num and not max_num:
            return ""
        if min_num and max_num:
            return f"{min_num:,}–{max_num:,} {currency} / {period}"
        amount = max_num or min_num
        return f"{amount:,} {currency} / {period}"

    raw = _job_ad_get_value(data, key)
    if raw in (None, "", []):
        return ""

    if key == "employment.travel_required":
        detail = _job_ad_get_value(data, "employment.travel_details")
        if detail:
            raw = detail
        else:
            raw = bool(raw)
    elif key == "employment.relocation_support":
        detail = _job_ad_get_value(data, "employment.relocation_details")
        if detail:
            raw = detail
        else:
            raw = bool(raw)
    elif key == "employment.work_policy":
        details_text = _job_ad_get_value(data, "employment.work_policy_details")
        if not details_text:
            percentage = _job_ad_get_value(data, "employment.remote_percentage")
            if percentage:
                details_text = (
                    f"{percentage}% Home-Office" if is_de else f"{percentage}% remote"
                )
        if details_text and isinstance(raw, str):
            return f"{raw.strip()} ({details_text})"
    elif key == "employment.remote_percentage":
        return f"{raw}% Home-Office" if is_de else f"{raw}% remote"

    if isinstance(raw, bool):
        return yes_no[0] if raw else yes_no[1]
    if isinstance(raw, list):
        items = _normalize_list(raw)
        if key == "compensation.benefits":
            deduped: list[str] = []
            seen: set[str] = set()
            for entry in items:
                lowered = entry.lower()
                if lowered not in seen:
                    seen.add(lowered)
                    deduped.append(entry)
            items = deduped
        return ", ".join(items)
    if isinstance(raw, str):
        return raw.strip()
    return str(raw)


def _job_ad_field_display(
    data: Mapping[str, Any],
    field_key: str,
    lang: str,
) -> tuple[str, str] | None:
    """Return the translated label and formatted value for ``field_key``."""

    value = _job_ad_field_value(data, field_key, lang)
    if not value:
        return None
    is_de = lang.lower().startswith("de")
    label = next(
        (
            field.label_de if is_de else field.label_en
            for field in JOB_AD_FIELDS
            if field.key == field_key
        ),
        field_key,
    )
    return label, value


def _job_ad_field_entries(
    data: Mapping[str, Any],
    field: JobAdFieldDefinition,
    lang: str,
) -> list[tuple[str, str]]:
    """Return selectable entry tuples for a job-ad field."""

    is_de = lang.lower().startswith("de")
    yes_no = ("Ja", "Nein") if is_de else ("Yes", "No")

    if field.key == "compensation.salary":
        salary_text = _job_ad_field_value(data, field.key, lang)
        return [(f"{field.key}::0", salary_text)] if salary_text else []

    value = _job_ad_get_value(data, field.key)
    if value in (None, "", []):
        return []

    if field.key == "employment.travel_required":
        detail = _job_ad_get_value(data, "employment.travel_details")
        value = detail if detail else bool(value)
    elif field.key == "employment.relocation_support":
        detail = _job_ad_get_value(data, "employment.relocation_details")
        value = detail if detail else bool(value)
    elif field.key == "employment.work_policy":
        details_text = _job_ad_get_value(data, "employment.work_policy_details")
        if not details_text:
            percentage = _job_ad_get_value(data, "employment.remote_percentage")
            if percentage:
                details_text = (
                    f"{percentage}% Home-Office" if is_de else f"{percentage}% remote"
                )
        if details_text and isinstance(value, str):
            value = f"{value.strip()} ({details_text})"
    elif field.key == "employment.remote_percentage" and value:
        value = f"{value}% Home-Office" if is_de else f"{value}% remote"

    if isinstance(value, list):
        items = _normalize_list(value)
        if field.key == "compensation.benefits":
            deduped: list[str] = []
            seen: set[str] = set()
            for entry in items:
                lowered = entry.lower()
                if lowered not in seen:
                    seen.add(lowered)
                    deduped.append(entry)
            items = deduped
        return [(f"{field.key}::{idx}", item) for idx, item in enumerate(items) if item]

    if isinstance(value, bool):
        label = yes_no[0] if value else yes_no[1]
        return [(f"{field.key}::0", label)]

    if isinstance(value, (int, float)):
        return [(f"{field.key}::0", str(value))]

    if isinstance(value, str):
        text = value.strip()
        return [(f"{field.key}::0", text)] if text else []

    return [(f"{field.key}::0", str(value))]


def _job_ad_available_field_keys(
    data: Mapping[str, Any],
    lang: str,
) -> set[str]:
    """Return all job-ad field keys that currently have captured values."""

    available: set[str] = set()
    for field in JOB_AD_FIELDS:
        if _job_ad_field_entries(data, field, lang):
            available.add(field.key)
    return available


def _update_job_ad_font() -> None:
    """Persist the selected export font in session state."""

    selected = st.session_state.get(UIKeys.JOB_AD_FONT)
    if selected:
        st.session_state[StateKeys.JOB_AD_FONT_CHOICE] = selected


def _prepare_job_ad_data(data: Mapping[str, Any]) -> dict[str, Any]:
    """Return a deep-copied profile for job-ad generation."""

    base = dict(data) if not isinstance(data, dict) else data
    return deepcopy(base)


def _job_ad_style_reference(data: Mapping[str, Any], base_url: str | None) -> str:
    """Compose a short style reference string for the job ad prompt."""

    parts: list[str] = []
    brand_keywords = _job_ad_get_value(data, "company.brand_keywords")
    if brand_keywords:
        parts.append(str(brand_keywords))
    mission = _job_ad_get_value(data, "company.mission")
    if mission:
        parts.append(str(mission))
    if base_url:
        parts.append(base_url)
    return " | ".join(parts)


def _render_followup_question(q: dict, data: dict) -> None:
    """Render a follow-up question with optional suggestion chips."""

    field = q.get("field", "")
    prompt = q.get("question", "")
    suggestions = q.get("suggestions") or []
    key = f"fu_{field}"
    anchor = f"anchor_{key}"
    container = st.container()
    with container:
        st.markdown(f"<div id='{anchor}'></div>", unsafe_allow_html=True)
    if key not in st.session_state:
        st.session_state[key] = ""
    ui_variant = q.get("ui_variant")
    description = q.get("description")
    if ui_variant in ("info", "warning") and description:
        getattr(container, ui_variant)(description)
    elif description:
        container.caption(description)
    if q.get("priority") == "critical":
        with container:
            st.markdown(f"{REQUIRED_PREFIX}**{prompt}**")
    else:
        with container:
            st.markdown(f"**{prompt}**")
    if suggestions:
        cols = container.columns(len(suggestions))
        for i, (col, sug) in enumerate(zip(cols, suggestions)):
            if col.button(sug, key=f"{key}_opt_{i}"):
                st.session_state[key] = sug
    with container:
        st.text_input("", key=key)
    if q.get("priority") == "critical":
        st.toast(
            tr("Neue kritische Anschlussfrage", "New critical follow-up"), icon="⚠️"
        )
        st.markdown(
            f"<script>var el=document.getElementById('{anchor}').nextElementSibling;el.classList.add('fu-highlight');el.scrollIntoView({{behavior:'smooth',block:'center'}});</script>",
            unsafe_allow_html=True,
        )
    ans = st.session_state.get(key, "")
    if ans:
        set_in(data, field, ans)
        completed = data.setdefault("meta", {}).setdefault("followups_answered", [])
        if field not in completed:
            completed.append(field)
        st.session_state[StateKeys.FOLLOWUPS].remove(q)


def _render_followups_for_section(prefixes: Iterable[str], data: dict) -> None:
    """Render heading and follow-up questions matching ``prefixes``."""

    followups = [
        q
        for q in st.session_state.get(StateKeys.FOLLOWUPS, [])
        if any(q.get("field", "").startswith(p) for p in prefixes)
    ]
    if followups:
        st.markdown(
            tr(
                "Der Assistent hat Anschlussfragen, um fehlende Angaben zu ergänzen:",
                "The assistant has generated follow-up questions to help fill in missing info:",
            )
        )
        for q in list(followups):
            _render_followup_question(q, data)


def _lang_index(lang: str | None) -> int:
    """Return index for language-dependent tuples (0=de, 1=en)."""

    if not lang:
        return 0
    return 0 if lang.lower().startswith("de") else 1


def _select_lang_text(pair: LangPair | None, lang: str | None) -> str:
    """Return the language-specific string from ``pair``."""

    if not pair:
        return ""
    idx = _lang_index(lang)
    return pair[idx] if idx < len(pair) else pair[0]


def _select_lang_suggestions(
    pair: LangSuggestionPair | None, lang: str | None
) -> list[str]:
    """Return language-specific suggestion list from ``pair``."""

    if not pair:
        return []
    idx = _lang_index(lang)
    if idx >= len(pair):
        idx = 0
    return list(pair[idx])


def _ensure_targeted_followup(field: str) -> None:
    """Ensure a targeted follow-up question exists for ``field`` if configured."""

    config = CRITICAL_FIELD_PROMPTS.get(field)
    if not config:
        return
    existing = list(st.session_state.get(StateKeys.FOLLOWUPS) or [])
    if any(q.get("field") == field for q in existing):
        return
    lang = getattr(st.session_state, "lang", None) or st.session_state.get(
        UIKeys.LANG_SELECT,
        "de",
    )
    followup = {
        "field": field,
        "question": _select_lang_text(config.get("prompt"), lang),
        "priority": config.get("priority", "critical"),
        "suggestions": _select_lang_suggestions(config.get("suggestions"), lang),
    }
    description = _select_lang_text(config.get("description"), lang)
    if description:
        followup["description"] = description
    style = config.get("style")
    if style:
        followup["ui_variant"] = style
    existing.insert(0, followup)
    st.session_state[StateKeys.FOLLOWUPS] = existing


def _missing_fields_for_section(section_index: int) -> list[str]:
    """Return missing critical fields for a given section and enqueue prompts."""

    missing = st.session_state.get(StateKeys.EXTRACTION_MISSING)
    if missing is None:
        missing = get_missing_critical_fields()
    section_missing = [
        field
        for field in missing
        if FIELD_SECTION_MAP.get(field) == section_index
    ]
    for field in section_missing:
        _ensure_targeted_followup(field)
    return section_missing


def _generate_job_ad_content(
    filtered_profile: Mapping[str, Any],
    selected_fields: Collection[str],
    target_value: str | None,
    manual_entries: Sequence[dict[str, str]],
    style_reference: str | None,
    lang: str,
    *,
    show_error: bool = True,
) -> bool:
    """Generate the job ad and update session state."""

    if not selected_fields or not target_value:
        return False

    def _generate_sync() -> str:
        return generate_job_ad(
            filtered_profile,
            list(selected_fields),
            target_audience=target_value,
            manual_sections=list(manual_entries),
            style_reference=style_reference,
            tone=st.session_state.get(UIKeys.TONE_SELECT),
            lang=lang,
            selected_values=st.session_state.get(
                StateKeys.JOB_AD_SELECTED_VALUES, {}
            ),
        )

    job_ad_md = ""
    placeholder = st.empty()
    spinner_label = tr("Anzeige wird generiert…", "Generating job ad…")

    try:
        stream, fallback_doc = stream_job_ad(
            filtered_profile,
            list(selected_fields),
            target_audience=target_value,
            manual_sections=list(manual_entries),
            style_reference=style_reference,
            tone=st.session_state.get(UIKeys.TONE_SELECT),
            lang=lang,
            selected_values=st.session_state.get(
                StateKeys.JOB_AD_SELECTED_VALUES, {}
            ),
        )
    except Exception:
        try:
            job_ad_md = _generate_sync()
            placeholder.markdown(job_ad_md)
        except Exception as exc:  # pragma: no cover - error path
            if show_error:
                st.error(
                    tr(
                        "Job Ad Generierung fehlgeschlagen",
                        "Job ad generation failed",
                    )
                    + f": {exc}"
                )
            return False
    else:
        chunks: list[str] = []
        try:
            with st.spinner(spinner_label):
                for chunk in stream:
                    if not chunk:
                        continue
                    chunks.append(chunk)
                    placeholder.markdown("".join(chunks))
        except Exception as exc:  # pragma: no cover - network/SDK issues
            if show_error:
                st.error(
                    tr(
                        "Job Ad Streaming fehlgeschlagen",
                        "Job ad streaming failed",
                    )
                    + f": {exc}"
                )
            try:
                job_ad_md = _generate_sync()
                placeholder.markdown(job_ad_md)
            except Exception as sync_exc:  # pragma: no cover - error path
                if show_error:
                    st.error(
                        tr(
                            "Job Ad Generierung fehlgeschlagen",
                            "Job ad generation failed",
                        )
                        + f": {sync_exc}"
                    )
                return False
        else:
            try:
                result = stream.result
                job_ad_md = (result.content or stream.text or "").strip()
            except RuntimeError:
                job_ad_md = (stream.text or "").strip()
            if not job_ad_md:
                job_ad_md = fallback_doc
            placeholder.markdown(job_ad_md)

    st.session_state[StateKeys.JOB_AD_MD] = job_ad_md
    findings = scan_bias_language(job_ad_md, lang)
    st.session_state[StateKeys.BIAS_FINDINGS] = findings
    return True


def _generate_interview_guide_content(
    profile_payload: Mapping[str, Any],
    lang: str,
    selected_num: int,
    *,
    audience: str = "general",
    warn_on_length: bool = True,
    show_error: bool = True,
) -> bool:
    """Generate the interview guide and update session state."""

    st.session_state[StateKeys.INTERVIEW_AUDIENCE] = audience
    st.session_state.setdefault(UIKeys.AUDIENCE_SELECT, audience)

    requirements_data = dict(profile_payload.get("requirements", {}) or {})
    extras = (
        len(requirements_data.get("hard_skills_required", []))
        + len(requirements_data.get("hard_skills_optional", []))
        + len(requirements_data.get("soft_skills_required", []))
        + len(requirements_data.get("soft_skills_optional", []))
        + (
            1
            if (profile_payload.get("company", {}) or {}).get("culture")
            else 0
        )
    )

    if warn_on_length and selected_num + extras > 15:
        st.warning(
            tr(
                "Viele Fragen erzeugen einen sehr umfangreichen Leitfaden.",
                "A high question count creates a very long guide.",
            )
        )

    responsibilities_text = "\n".join(
        profile_payload.get("responsibilities", {}).get("items", [])
    )

    try:
        guide = generate_interview_guide(
            job_title=profile_payload.get("position", {}).get("job_title", ""),
            responsibilities=responsibilities_text,
            hard_skills=(
                requirements_data.get("hard_skills_required", [])
                + requirements_data.get("hard_skills_optional", [])
            ),
            soft_skills=(
                requirements_data.get("soft_skills_required", [])
                + requirements_data.get("soft_skills_optional", [])
            ),
            company_culture=profile_payload.get("company", {}).get(
                "culture", ""
            ),
            audience=audience,
            lang=lang,
            tone=st.session_state.get("tone"),
            num_questions=selected_num,
        )
        guide_md = guide.final_markdown()
        st.session_state[StateKeys.INTERVIEW_GUIDE_DATA] = guide.model_dump()
    except Exception as exc:  # pragma: no cover - error path
        if show_error:
            st.error(
                tr(
                    "Interviewleitfaden-Generierung fehlgeschlagen: {error}. Bitte erneut versuchen.",
                    "Interview guide generation failed: {error}. Please try again.",
                ).format(error=exc)
            )
        return False

    st.session_state[StateKeys.INTERVIEW_GUIDE_MD] = guide_md
    return True


def _apply_followup_updates(
    answers: Mapping[str, str],
    *,
    data: dict[str, Any],
    filtered_profile: Mapping[str, Any],
    profile_payload: Mapping[str, Any],
    target_value: str | None,
    manual_entries: Sequence[dict[str, str]],
    style_reference: str | None,
    lang: str,
    selected_fields: Collection[str],
    num_questions: int,
    warn_on_length: bool,
    show_feedback: bool,
) -> tuple[bool, bool]:
    """Persist follow-up answers and refresh derived outputs."""

    for field_path, answer in answers.items():
        stripped = answer.strip()
        if stripped:
            set_in(data, field_path, stripped)

    job_generated = _generate_job_ad_content(
        filtered_profile,
        selected_fields,
        target_value,
        manual_entries,
        style_reference,
        lang,
        show_error=show_feedback,
    )
    audience_choice = (
        st.session_state.get(StateKeys.INTERVIEW_AUDIENCE)
        or st.session_state.get(UIKeys.AUDIENCE_SELECT)
        or "general"
    )
    interview_generated = _generate_interview_guide_content(
        profile_payload,
        lang,
        num_questions,
        audience=audience_choice,
        warn_on_length=warn_on_length,
        show_error=show_feedback,
    )
    return job_generated, interview_generated


def _clear_generated() -> None:
    """Remove cached generated outputs from ``st.session_state``."""

    for key in (
        StateKeys.JOB_AD_MD,
        StateKeys.BOOLEAN_STR,
        StateKeys.INTERVIEW_GUIDE_MD,
        StateKeys.INTERVIEW_GUIDE_DATA,
    ):
        st.session_state.pop(key, None)
    for key in (
        UIKeys.JOB_AD_OUTPUT,
        UIKeys.INTERVIEW_OUTPUT,
    ):
        st.session_state.pop(key, None)


def _normalize_semantic_empty(value: Any) -> Any:
    """Return a canonical representation for semantically empty values."""

    if value is None:
        return None
    if isinstance(value, str):
        return value if value.strip() else None
    if isinstance(value, (list, tuple, set, frozenset)):
        return None if len(value) == 0 else value
    if isinstance(value, dict):
        return None if len(value) == 0 else value
    return value


def _normalize_value_for_path(path: str, value: Any) -> Any:
    """Apply field-specific normalisation before persisting ``value``."""

    if path == "location.country":
        if isinstance(value, str) or value is None:
            return normalize_country(value)
        return normalize_country(str(value))
    if path in {
        "requirements.languages_required",
        "requirements.languages_optional",
    }:
        if isinstance(value, list):
            return normalize_language_list(value)
        if isinstance(value, str):
            parts = [part.strip() for part in value.split(",") if part.strip()]
            return normalize_language_list(parts)
        return normalize_language_list([])
    return value


def _document_origin_label(source: str | None) -> str | None:
    """Return a compact label describing ``source`` for tooltips."""

    if not source:
        return None
    normalized = source.strip()
    if not normalized:
        return None
    lowered = normalized.lower()
    if lowered == "manual":
        return tr("manuelle Eingabe", "manual input")
    if lowered == "pasted":
        return tr("eingefügter Text", "pasted text")
    if lowered == "merged":
        return tr("kombinierte Quellen", "combined sources")
    parsed = urlparse(normalized)
    if parsed.scheme and parsed.netloc:
        return parsed.netloc.lower()
    name = Path(normalized).name
    return name or normalized


def _company_section_label(section_key: str | None) -> str | None:
    """Return a localized label for known company page sections."""

    if not section_key:
        return None
    mapping: dict[str, tuple[str, str]] = {
        "about": ("Über-uns-Seite", "About page"),
        "imprint": ("Impressum", "Imprint"),
        "press": ("Pressebereich", "Press section"),
    }
    localized = mapping.get(section_key.lower())
    if not localized:
        return None
    return localized[0] if st.session_state.get("lang", "de").startswith("de") else localized[1]


def _truncate_snippet(value: Any, *, limit: int = 220) -> str | None:
    """Return a shortened textual representation for tooltips."""

    if value is None:
        return None
    if not isinstance(value, str):
        value = str(value)
    snippet = " ".join(value.strip().split())
    if not snippet:
        return None
    if len(snippet) > limit:
        snippet = snippet[: limit - 1].rstrip() + "…"
    return snippet


def _resolve_field_source_info(path: str) -> FieldSourceInfo | None:
    """Build source information for ``path`` from stored metadata."""

    raw_metadata = st.session_state.get(StateKeys.PROFILE_METADATA, {}) or {}
    rules_meta = raw_metadata.get("rules") or {}
    entry = rules_meta.get(path)
    if not isinstance(entry, Mapping):
        return None

    source_kind = str(entry.get("source_kind") or "job_posting")
    snippet = _truncate_snippet(entry.get("source_text"))
    confidence_raw = entry.get("confidence")
    confidence: float | None
    if isinstance(confidence_raw, (int, float)):
        confidence = float(confidence_raw)
    else:
        try:
            confidence = float(confidence_raw)
        except (TypeError, ValueError):  # pragma: no cover - defensive
            confidence = None
    is_inferred = bool(entry.get("inferred"))
    context_bits: list[str] = []
    url: str | None = None

    if source_kind == "company_page":
        section_label = entry.get("source_section_label")
        if not isinstance(section_label, str) or not section_label.strip():
            section_label = _company_section_label(entry.get("source_section"))
        descriptor = tr(
            "Unternehmenswebsite – {section}",
            "Company website – {section}",
        ).format(section=section_label or tr("Unterseite", "subpage"))
        url = entry.get("source_url") or None
        if isinstance(url, str) and url.strip():
            parsed = urlparse(url)
            if parsed.netloc:
                context_bits.append(parsed.netloc.lower())
    else:
        descriptor = _block_descriptor(entry.get("block_type"))
        document_label = _document_origin_label(entry.get("document_source"))
        if document_label:
            context_bits.append(document_label)
        page = entry.get("page")
        if isinstance(page, int):
            context_bits.insert(
                0,
                tr("Seite {page}", "Page {page}").format(page=page),
            )

    context = ", ".join(context_bits) if context_bits else None
    return FieldSourceInfo(
        descriptor=descriptor,
        context=context,
        snippet=snippet,
        confidence=confidence,
        is_inferred=is_inferred,
        url=url,
    )


def _summary_source_icon_html(path: str) -> str:
    """Return HTML snippet for the summary info icon."""

    info = _resolve_field_source_info(path)
    if not info:
        return ""
    tooltip = html.escape(info.tooltip(), quote=True)
    return (
        f"<span class='summary-source-icon' role='img' aria-label='{tooltip}' "
        f"title='{tooltip}'>ℹ️</span>"
    )


def _block_descriptor(block_type: str | None) -> str:
    """Return a localized descriptor for a block type."""

    mapping: dict[str | None, tuple[str, str]] = {
        "heading": ("Stellenanzeige – Überschrift", "Job ad heading"),
        "paragraph": ("Stellenanzeige – Absatz", "Job ad paragraph"),
        "list_item": ("Stellenanzeige – Aufzählungspunkt", "Job ad bullet point"),
        "table": ("Stellenanzeige – Tabellenzeile", "Job ad table row"),
        None: ("Stellenanzeige – Abschnitt", "Job ad snippet"),
    }
    key = block_type if block_type in mapping else None
    label_de, label_en = mapping[key]
    return label_de if st.session_state.get("lang", "de").startswith("de") else label_en


_FIELD_LOCK_BASE_KEY = "ui.locked_field_unlock"


def _field_unlock_key(path: str, context: str) -> str:
    """Return the Streamlit state key used to unlock ``path`` for ``context``."""

    normalized = path.replace(".", "_")
    return f"{_FIELD_LOCK_BASE_KEY}.{context}.{normalized}"


def _merge_help_text(original: str | None, extra: str | None) -> str | None:
    """Combine ``original`` help text with ``extra`` notes if both are present."""

    if original and extra:
        return f"{original}\n\n{extra}"
    return original or extra


def _apply_field_lock_kwargs(
    config: FieldLockConfig, base_kwargs: Mapping[str, Any] | None = None
) -> dict[str, Any]:
    """Merge lock-specific widget kwargs into ``base_kwargs``."""

    kwargs = dict(base_kwargs or {})
    help_text = config.get("help_text")
    if help_text:
        kwargs["help"] = _merge_help_text(kwargs.get("help"), help_text)
    if config.get("disabled"):
        kwargs["disabled"] = True
    return kwargs


def _confidence_indicator(tier: str) -> tuple[str, str, str]:
    """Return the icon, tooltip, and source for a given confidence ``tier``."""

    info = CONFIDENCE_TIER_DISPLAY.get(tier)
    if not info:
        return "", "", ""

    icon = str(info.get("icon") or "")
    color = str(info.get("color") or "")
    icon_text = f":{color}[{icon}]" if icon and color else icon

    label_data = info.get("label")
    if isinstance(label_data, tuple) and len(label_data) == 2:
        message = tr(label_data[0], label_data[1])
    else:  # pragma: no cover - defensive
        message = ""

    source = str(info.get("source") or "")
    return icon_text, message, source


def _confidence_legend_entries() -> list[tuple[str, str]]:
    """Return localized legend entries for all configured tiers."""

    entries: list[tuple[str, str]] = []
    seen: set[tuple[str, str]] = set()
    for tier in CONFIDENCE_TIER_DISPLAY:
        icon, message, _source = _confidence_indicator(tier)
        key = (icon, message)
        if icon and message and key not in seen:
            entries.append(key)
            seen.add(key)
    return entries


def _render_confidence_legend(
    container: DeltaGenerator | None = None,
) -> None:
    """Render a compact legend that explains confidence indicators."""

    entries = _confidence_legend_entries()
    if not entries:
        return

    container = container or st
    intro = tr("Legende:", "Legend:")
    legend_body = " • ".join(f"{icon} {message}" for icon, message in entries)
    container.caption(f"{intro} {legend_body}")


def _ensure_mapping(value: Any) -> dict[str, Any]:
    """Return ``value`` as a shallow ``dict`` when it is mapping-like."""

    if isinstance(value, Mapping):
        return dict(value)
    return {}


def _is_meaningful_value(value: Any) -> bool:
    """Return ``True`` when ``value`` represents a filled field."""

    if value is None:
        return False
    if isinstance(value, str):
        return bool(value.strip())
    if isinstance(value, (list, tuple, set)):
        return bool(value)
    if isinstance(value, dict):
        return bool(value)
    return True


def _field_lock_config(
    path: str,
    label: str,
    *,
    container: DeltaGenerator | None = None,
    context: str = "main",
) -> FieldLockConfig:
    """Return widget metadata for ``path`` considering lock/high-confidence state."""

    raw_metadata = st.session_state.get(StateKeys.PROFILE_METADATA, {}) or {}
    metadata: Mapping[str, Any]
    if isinstance(raw_metadata, Mapping):
        metadata = raw_metadata
    else:  # pragma: no cover - defensive branch
        metadata = {}

    locked_fields = set(metadata.get("locked_fields") or [])
    high_conf_fields = set(metadata.get("high_confidence_fields") or [])
    confidence_map = _ensure_mapping(metadata.get("field_confidence"))
    confidence_entry = confidence_map.get(path)
    confidence_tier = ""
    confidence_icon = ""
    confidence_message = ""
    confidence_source = ""
    if isinstance(confidence_entry, Mapping):
        tier_value = confidence_entry.get("tier")
        if isinstance(tier_value, str):
            confidence_tier = tier_value
            (
                confidence_icon,
                confidence_message,
                confidence_source,
            ) = _confidence_indicator(confidence_tier)

    is_locked = path in locked_fields
    is_high_conf = path in high_conf_fields or (
        confidence_tier == ConfidenceTier.RULE_STRONG.value
    )
    was_locked = is_locked or is_high_conf

    source_info = _resolve_field_source_info(path)

    icons: list[str] = []
    if confidence_icon:
        icons.append(confidence_icon)
    if is_locked:
        icons.append("🔒")
    if source_info:
        icons.append("ℹ️")
    icon_prefix = " ".join(filter(None, icons))
    label_with_icon = f"{icon_prefix} {label}".strip() if icon_prefix else label

    help_bits: list[str] = []
    if confidence_message:
        help_bits.append(confidence_message)
    if is_locked:
        help_bits.append(
            tr(
                "Automatisch gesperrt – zum Bearbeiten zuerst entsperren.",
                "Locked automatically – unlock before editing.",
            )
        )
    if source_info:
        descriptor_plain = source_info.descriptor
        descriptor_full = source_info.descriptor_with_context()
        if source_info.is_inferred and descriptor_plain:
            help_bits.append(
                tr(
                    "Von KI abgeleitet aus {source}",
                    "Inferred by AI from {source}",
                ).format(source=descriptor_plain)
            )
        source_descriptor = descriptor_full or descriptor_plain
        if source_descriptor:
            help_bits.append(
                tr("Quelle: {source}", "Source: {source}").format(
                    source=source_descriptor
                )
            )
        if source_info.confidence is not None:
            help_bits.append(
                tr(
                    "Vertrauen: {percent}%",
                    "Confidence: {percent}%",
                ).format(percent=round(float(source_info.confidence) * 100))
            )
        if source_info.snippet:
            help_bits.append(source_info.snippet)
        if source_info.url:
            help_bits.append(source_info.url)
    help_text = "\n\n".join(help_bits)

    config: FieldLockConfig = {"label": label_with_icon, "was_locked": was_locked}
    if confidence_tier:
        config["confidence_tier"] = confidence_tier
    if confidence_icon:
        config["confidence_icon"] = confidence_icon
    if confidence_message:
        config["confidence_message"] = confidence_message
    if confidence_source:
        config["confidence_source"] = confidence_source
    if help_text:
        config["help_text"] = help_text

    if not was_locked:
        config["unlocked"] = True
        return config

    container = container or st
    unlock_key = _field_unlock_key(path, context)
    unlocked_default = bool(st.session_state.get(unlock_key, False))
    unlocked = container.toggle(
        tr("Wert bearbeiten", "Edit value"),
        value=unlocked_default,
        key=unlock_key,
        help=help_text or None,
    )
    config["unlocked"] = bool(unlocked)
    if not unlocked:
        config["disabled"] = True
    return config


def _clear_field_unlock_state(path: str) -> None:
    """Remove stored unlock toggles for ``path`` across contexts."""

    normalized = path.replace(".", "_")
    prefix = f"{_FIELD_LOCK_BASE_KEY}."
    keys_to_remove = [
        key
        for key in list(st.session_state.keys())
        if isinstance(key, str)
        and key.startswith(prefix)
        and key.split(".")[-1] == normalized
    ]
    for key in keys_to_remove:
        st.session_state.pop(key, None)


def _remove_field_lock_metadata(path: str) -> None:
    """Drop lock/high-confidence metadata for ``path`` once the value changes."""

    raw_metadata = st.session_state.get(StateKeys.PROFILE_METADATA, {}) or {}
    if not isinstance(raw_metadata, Mapping):  # pragma: no cover - defensive guard
        return
    metadata = dict(raw_metadata)
    changed = False
    for key in ("locked_fields", "high_confidence_fields"):
        values = metadata.get(key)
        if isinstance(values, list) and path in values:
            metadata[key] = [item for item in values if item != path]
            changed = True
    confidence_map = metadata.get("field_confidence")
    if isinstance(confidence_map, Mapping) and path in confidence_map:
        updated = dict(confidence_map)
        if updated.pop(path, None) is not None:
            metadata["field_confidence"] = updated
            changed = True
    if changed:
        st.session_state[StateKeys.PROFILE_METADATA] = metadata
        _clear_field_unlock_state(path)


def _ensure_profile_meta(profile: dict[str, Any]) -> dict[str, Any]:
    """Return the ``meta`` dict for ``profile``, creating it when missing."""

    meta = profile.get("meta")
    if isinstance(meta, dict):
        return meta
    meta = {}
    profile["meta"] = meta
    return meta


def _ensure_followups_answered(profile: dict[str, Any]) -> list[str]:
    """Return the mutable follow-up completion list for ``profile``."""

    meta = _ensure_profile_meta(profile)
    answered = meta.get("followups_answered")
    if isinstance(answered, list):
        cleaned = [item for item in answered if isinstance(item, str)]
        if cleaned is not answered:
            meta["followups_answered"] = cleaned
            return cleaned
        return answered
    meta["followups_answered"] = []
    return meta["followups_answered"]


def _sync_followup_completion(path: str, value: Any, profile: dict[str, Any]) -> None:
    """Synchronize follow-up bookkeeping for ``path`` based on ``value``."""

    normalized = _normalize_semantic_empty(value)
    meta = _ensure_profile_meta(profile)
    answered = _ensure_followups_answered(profile)

    if normalized is None:
        if path in answered:
            meta["followups_answered"] = [item for item in answered if item != path]
        return

    followups = st.session_state.get(StateKeys.FOLLOWUPS)
    if isinstance(followups, list):
        remaining = [
            q
            for q in followups
            if not (isinstance(q, Mapping) and q.get("field") == path)
        ]
        st.session_state[StateKeys.FOLLOWUPS] = remaining
    st.session_state.pop(f"fu_{path}", None)
    if path not in answered:
        answered.append(path)


def _update_profile(path: str, value) -> None:
    """Update profile data and clear derived outputs if changed."""

    data = _get_profile_state()
<<<<<<< HEAD
    location_data = data.setdefault("location", {})
=======
    requirements = data.setdefault("requirements", {})
>>>>>>> b012fda1
    value = _normalize_value_for_path(path, value)
    current = get_in(data, path)
    if _normalize_semantic_empty(current) != _normalize_semantic_empty(value):
        set_in(data, path, value)
        _clear_generated()
        _remove_field_lock_metadata(path)
        _sync_followup_completion(path, value, data)


def _normalize_autofill_value(value: str | None) -> str:
    """Normalize ``value`` for comparison in autofill tracking."""

    if not value:
        return ""
    normalized = " ".join(value.strip().split()).casefold()
    return normalized


def _load_autofill_decisions() -> dict[str, list[str]]:
    """Return a copy of stored autofill rejection decisions."""

    raw = st.session_state.get(StateKeys.AUTOFILL_DECISIONS)
    if not isinstance(raw, Mapping):
        return {}
    decisions: dict[str, list[str]] = {}
    for key, value in raw.items():
        if not isinstance(key, str):
            continue
        if isinstance(value, list):
            items = [str(item) for item in value if isinstance(item, str)]
            decisions[key] = items
    return decisions


def _store_autofill_decisions(decisions: Mapping[str, list[str]]) -> None:
    """Persist ``decisions`` to session state."""

    st.session_state[StateKeys.AUTOFILL_DECISIONS] = {
        key: list(value) for key, value in decisions.items()
    }


def _autofill_was_rejected(field_path: str, suggestion: str) -> bool:
    """Return ``True`` when ``suggestion`` was rejected for ``field_path``."""

    normalized = _normalize_autofill_value(suggestion)
    if not normalized:
        return False
    decisions = _load_autofill_decisions()
    rejected = decisions.get(field_path, [])
    return normalized in rejected


def _record_autofill_rejection(field_path: str, suggestion: str) -> None:
    """Remember that ``suggestion`` was rejected for ``field_path``."""

    normalized = _normalize_autofill_value(suggestion)
    if not normalized:
        return
    decisions = _load_autofill_decisions()
    current = set(decisions.get(field_path, []))
    if normalized in current:
        return
    current.add(normalized)
    decisions[field_path] = sorted(current)
    _store_autofill_decisions(decisions)


def _render_autofill_suggestion(
    *,
    field_path: str,
    suggestion: str,
    title: str,
    description: str,
    widget_key: str | None = None,
    icon: str = "✨",
    success_message: str | None = None,
    rejection_message: str | None = None,
    success_icon: str = "✅",
    rejection_icon: str = "🗑️",
) -> None:
    """Render an optional autofill prompt for ``suggestion``."""

    suggestion = suggestion.strip()
    if not suggestion:
        return

    accept_label = f"{icon} {suggestion}" if icon else suggestion
    reject_label = tr("Ignorieren", "Dismiss")
    success_message = success_message or tr(
        "Vorschlag übernommen.", "Suggestion applied."
    )
    rejection_message = rejection_message or tr(
        "Vorschlag verworfen.", "Suggestion dismissed."
    )

    suggestion_hash = hashlib.sha1(
        f"{field_path}:{suggestion}".encode("utf-8")
    ).hexdigest()[:10]

    with st.container(border=True):
        st.markdown(f"**{title}**")
        if description:
            st.caption(description)
        st.markdown(f"`{suggestion}`")
        accept_col, reject_col = st.columns((1.4, 1))
        if accept_col.button(
            accept_label,
            key=f"autofill.accept.{field_path}.{suggestion_hash}",
            type="primary",
        ):
            if widget_key:
                st.session_state[widget_key] = suggestion
            _update_profile(field_path, suggestion)
            st.toast(success_message, icon=success_icon)
            st.rerun()
        if reject_col.button(
            reject_label,
            key=f"autofill.reject.{field_path}.{suggestion_hash}",
        ):
            _record_autofill_rejection(field_path, suggestion)
            st.toast(rejection_message, icon=rejection_icon)
            st.rerun()
def _slugify_label(label: str) -> str:
    """Convert a widget label into a slug suitable for state keys.

    Args:
        label: Original widget label.

    Returns:
        Slugified representation of the label.
    """

    cleaned = re.sub(r"[^0-9a-zA-Z]+", "_", label).strip("_").lower()
    return cleaned or "field"


def _unique_normalized(values: Iterable[str] | None) -> list[str]:
    """Return values without duplicates, normalized for comparison.

    Args:
        values: Iterable of strings that may include duplicates or blanks.

    Returns:
        List of trimmed values without case-insensitive duplicates.
    """

    seen: set[str] = set()
    result: list[str] = []
    if not values:
        return result
    for value in values:
        if value is None:
            continue
        cleaned = value.strip()
        if not cleaned:
            continue
        marker = cleaned.casefold()
        if marker in seen:
            continue
        seen.add(marker)
        result.append(cleaned)
    return result


def _collect_combined_certificates(requirements: Mapping[str, Any]) -> list[str]:
    """Return combined certificate entries across legacy keys."""

    raw_values: list[str] = []
    if isinstance(requirements, Mapping):
        for key in ("certificates", "certifications"):
            items = requirements.get(key, [])
            if isinstance(items, Sequence) and not isinstance(
                items, (str, bytes, bytearray)
            ):
                raw_values.extend(str(item) for item in items)
    return _unique_normalized(raw_values)


def _set_requirement_certificates(requirements: dict[str, Any], values: Iterable[str]) -> None:
    """Synchronize certificate lists under both legacy keys."""

    normalized = _unique_normalized(list(values))
    requirements["certificates"] = normalized
    requirements["certifications"] = list(normalized)


def _sanitize_esco_options(
    options: Iterable[Mapping[str, Any]] | None,
) -> list[dict[str, str]]:
    """Return cleaned ESCO occupation metadata entries."""

    sanitized: list[dict[str, str]] = []
    if not options:
        return sanitized
    seen: set[str] = set()
    for raw in options:
        if not isinstance(raw, Mapping):
            continue
        label = str(raw.get("preferredLabel") or "").strip()
        uri = str(raw.get("uri") or "").strip()
        group = str(raw.get("group") or "").strip()
        if not label and not uri:
            continue
        marker = uri or f"{label}|{group}"
        if marker in seen:
            continue
        seen.add(marker)
        sanitized.append({"preferredLabel": label, "uri": uri, "group": group})
    return sanitized


def _coerce_occupation_ids(raw_value: Any) -> list[str]:
    """Normalize session state data to a list of occupation identifiers."""

    if isinstance(raw_value, str):
        return [raw_value] if raw_value else []
    if isinstance(raw_value, (list, tuple, set, frozenset)):
        result: list[str] = []
        for item in raw_value:
            if isinstance(item, str) and item.strip():
                result.append(item.strip())
        return result
    return []


def _write_occupation_to_profile(meta: Mapping[str, Any] | None) -> None:
    """Persist primary ESCO occupation metadata to profile and raw data."""

    label = str(meta.get("preferredLabel") or "").strip() if meta else None
    uri = str(meta.get("uri") or "").strip() if meta else None
    group = str(meta.get("group") or "").strip() if meta else None

    _update_profile("position.occupation_label", label or None)
    _update_profile("position.occupation_uri", uri or None)
    _update_profile("position.occupation_group", group or None)

    raw_profile = st.session_state.get(StateKeys.EXTRACTION_RAW_PROFILE)
    if isinstance(raw_profile, dict):
        set_in(raw_profile, "position.occupation_label", label or None)
        set_in(raw_profile, "position.occupation_uri", uri or None)
        set_in(raw_profile, "position.occupation_group", group or None)
        st.session_state[StateKeys.EXTRACTION_RAW_PROFILE] = raw_profile


def _refresh_esco_skills(
    selections: Sequence[Mapping[str, Any]],
    *,
    lang: str,
) -> None:
    """Load essential skills for all selected occupations and store them."""

    aggregated: list[str] = []
    seen: set[str] = set()
    for entry in selections:
        if not isinstance(entry, Mapping):
            continue
        uri = str(entry.get("uri") or "").strip()
        if not uri:
            continue
        for skill in get_essential_skills(uri, lang=lang):
            cleaned = str(skill or "").strip()
            if not cleaned:
                continue
            marker = cleaned.casefold()
            if marker in seen:
                continue
            seen.add(marker)
            aggregated.append(cleaned)
    st.session_state[StateKeys.ESCO_SKILLS] = aggregated
    if not aggregated:
        st.session_state[StateKeys.ESCO_MISSING_SKILLS] = []


def _apply_esco_selection(
    selected_ids: Sequence[str],
    options: Sequence[Mapping[str, Any]],
    *,
    lang: str,
) -> None:
    """Update session state based on selected ESCO occupations."""

    option_map: dict[str, Mapping[str, Any]] = {}
    for option in options:
        if not isinstance(option, Mapping):
            continue
        uri = str(option.get("uri") or "").strip()
        if uri:
            option_map[uri] = option

    resolved: list[dict[str, Any]] = []
    for uri in selected_ids:
        meta = option_map.get(uri)
        if meta:
            resolved.append(dict(meta))

    st.session_state[StateKeys.ESCO_SELECTED_OCCUPATIONS] = resolved

    primary = resolved[0] if resolved else None
    _write_occupation_to_profile(primary)

    _refresh_esco_skills(resolved, lang=lang)

def _render_esco_occupation_selector(position: Mapping[str, Any] | None) -> None:
    """Render a picker for ESCO occupation suggestions."""

    raw_options = st.session_state.get(StateKeys.ESCO_OCCUPATION_OPTIONS, []) or []
    options = [entry for entry in _sanitize_esco_options(raw_options) if entry.get("uri")]
    if not options:
        return

    lang_code = st.session_state.get("lang", "de") or "de"
    option_ids = [str(entry.get("uri") or "").strip() for entry in options]
    format_map = {
        option_id: f"{entry.get('preferredLabel', '')} — {entry.get('group', '')}".strip(" —")
        for option_id, entry in zip(option_ids, options)
    }

    selected_entries = st.session_state.get(StateKeys.ESCO_SELECTED_OCCUPATIONS, []) or []
    selected_ids = [
        str(entry.get("uri") or "").strip()
        for entry in selected_entries
        if isinstance(entry, Mapping) and str(entry.get("uri") or "").strip()
    ]

    if not selected_ids and isinstance(position, Mapping):
        current_uri = str(position.get("occupation_uri") or "").strip()
        if current_uri:
            selected_ids = [current_uri]

    selected_ids = [sid for sid in selected_ids if sid in option_ids]
    if not selected_ids and option_ids:
        selected_ids = [option_ids[0]]

    widget_value = _coerce_occupation_ids(st.session_state.get(UIKeys.POSITION_ESCO_OCCUPATION))
    if not widget_value:
        widget_value = list(selected_ids)
    else:
        widget_value = [sid for sid in widget_value if sid in option_ids]
        if not widget_value:
            widget_value = list(selected_ids)
    st.session_state[UIKeys.POSITION_ESCO_OCCUPATION] = widget_value

    st.markdown("##### " + tr("ESCO-Berufe auswählen", "Select ESCO occupations"))
    st.caption(
        tr(
            "Wähle alle passenden ESCO-Profile, um Skills und Synonyme vorzubereiten.",
            "Select all relevant ESCO profiles to prepare skills and synonyms.",
        )
    )

    def _on_change() -> None:
        current_ids = _coerce_occupation_ids(
            st.session_state.get(UIKeys.POSITION_ESCO_OCCUPATION)
        )
        _apply_esco_selection(current_ids, options, lang=lang_code)

    selection_label = tr("Empfohlene Berufe", "Suggested occupations")
    st.markdown(f"**{selection_label}**")

    st.multiselect(
        selection_label,
        options=option_ids,
        default=selected_ids,
        key=UIKeys.POSITION_ESCO_OCCUPATION,
        format_func=lambda value: format_map.get(value, value),
        on_change=_on_change,
    )

    selected_ids = list(st.session_state.get(UIKeys.POSITION_ESCO_OCCUPATION, []))
    selected_labels = [format_map.get(opt, opt) for opt in selected_ids]
    available_ids = [opt for opt in option_ids if opt not in selected_ids]
    available_labels = [format_map.get(opt, opt) for opt in available_ids]

    selected_title = tr("Ausgewählt", "Selected")
    available_title = tr("Weitere Optionen", "More options")

    if selected_labels:
        st.markdown(
            f"<p class='chip-section-title'>{selected_title}</p>",
            unsafe_allow_html=True,
        )
        clicked_selected = _render_chip_button_grid(
            selected_labels,
            key_prefix="esco.occupations.selected",
            button_type="primary",
            columns=2,
        )
        if clicked_selected is not None:
            removed_id = selected_ids[clicked_selected]
            new_selection = [sid for sid in selected_ids if sid != removed_id]
            st.session_state[UIKeys.POSITION_ESCO_OCCUPATION] = new_selection
            _on_change()
            st.rerun()
    else:
        st.caption(tr("Noch keine Auswahl getroffen.", "No values selected yet."))

    if available_labels:
        st.markdown(
            f"<p class='chip-section-title chip-section-title--secondary'>{available_title}</p>",
            unsafe_allow_html=True,
        )
        clicked_available = _render_chip_button_grid(
            available_labels,
            key_prefix="esco.occupations.available",
            columns=2,
        )
        if clicked_available is not None:
            added_id = available_ids[clicked_available]
            new_selection = selected_ids + [added_id]
            st.session_state[UIKeys.POSITION_ESCO_OCCUPATION] = new_selection
            _on_change()
            st.rerun()
    elif not selected_labels:
        st.caption(tr("Keine weiteren Vorschläge verfügbar.", "No more suggestions available."))

    current_ids = _coerce_occupation_ids(
        st.session_state.get(UIKeys.POSITION_ESCO_OCCUPATION)
    )
    _apply_esco_selection(current_ids, options, lang=lang_code)


BOOLEAN_WIDGET_KEYS = "ui.summary.boolean_widget_keys"
BOOLEAN_PROFILE_SIGNATURE = "ui.summary.boolean_profile_signature"


def _boolean_skill_terms(profile: NeedAnalysisProfile) -> list[str]:
    """Collect deduplicated skills for the Boolean builder."""

    combined = (
        profile.requirements.hard_skills_required
        + profile.requirements.hard_skills_optional
        + profile.requirements.soft_skills_required
        + profile.requirements.soft_skills_optional
        + profile.requirements.tools_and_technologies
    )
    return _unique_normalized(combined)


def _boolean_title_synonyms(profile: NeedAnalysisProfile) -> list[str]:
    """Return potential job title synonyms for Boolean search."""

    job_title = (profile.position.job_title or "").strip()
    metadata = st.session_state.get(StateKeys.PROFILE_METADATA, {}) or {}
    synonyms: list[str] = []
    stored_synonyms = metadata.get("title_synonyms")
    if isinstance(stored_synonyms, list):
        synonyms.extend(str(item) for item in stored_synonyms)
    occupation_label = getattr(profile.position, "occupation_label", None)
    if occupation_label:
        cleaned = str(occupation_label).strip()
        if cleaned and cleaned.casefold() != job_title.casefold():
            synonyms.append(cleaned)
    return _unique_normalized(synonyms)


def _boolean_profile_signature(profile: NeedAnalysisProfile) -> str:
    """Return a stable fingerprint for the profile used by the Boolean UI."""

    payload = profile.model_dump()
    serialized = json.dumps(payload, sort_keys=True, ensure_ascii=False)
    return hashlib.sha1(serialized.encode("utf-8")).hexdigest()


def _boolean_widget_key(prefix: str, value: str) -> str:
    """Generate a stable widget key for Boolean builder controls."""

    digest = hashlib.sha1(value.encode("utf-8")).hexdigest()
    return f"{prefix}.{digest}"


def _render_boolean_download_button(
    *,
    boolean_query: str,
    job_title_value: str,
    key: str = "download_boolean",
) -> None:
    """Render the download button for Boolean strings."""

    download_label = tr(
        "⬇️ Boolean-String herunterladen",
        "⬇️ Download Boolean string",
    )
    safe_title = job_title_value or "boolean-search"
    safe_stem = re.sub(r"[^A-Za-z0-9_-]+", "-", safe_title).strip("-")
    safe_stem = safe_stem or "boolean-search"
    st.download_button(
        download_label,
        boolean_query or "",
        file_name=f"{safe_stem}.txt",
        mime="text/plain",
        key=key,
        disabled=not bool(boolean_query),
    )


def _render_boolean_interactive_section(
    profile: NeedAnalysisProfile,
    *,
    boolean_skill_terms: Sequence[str],
    boolean_title_synonyms: Sequence[str],
    download_key: str = "download_boolean",
) -> None:
    """Render the interactive Boolean UI shared across views."""

    st.markdown(tr("#### Boolean-Suche", "#### Boolean search"))
    st.caption(
        tr(
            "Stellen Sie den Suchstring aus Jobtitel, Synonymen und Skills zusammen.",
            "Assemble the search string from the job title, synonyms, and skills.",
        )
    )

    registry_keys: list[str] = []
    job_title_value = (profile.position.job_title or "").strip()
    synonyms = list(boolean_title_synonyms)
    include_title_default = bool(job_title_value or synonyms)
    include_title = False
    title_key = ""
    selected_synonyms: list[str] = []
    selected_skills: list[str] = []
    with st.expander(tr("Skills & Keywords", "Skills & keywords"), expanded=True):
        if include_title_default:
            key_basis = job_title_value or "|".join(synonyms) or "title"
            title_key = _boolean_widget_key("boolean.title", key_basis)
            include_title = st.checkbox(
                tr("Jobtitel einbeziehen", "Include job title"),
                value=st.session_state.get(title_key, True),
                key=title_key,
            )
            registry_keys.append(title_key)
            if job_title_value:
                st.caption(f'"{job_title_value}"')
        else:
            include_title = False

        if boolean_skill_terms:
            for skill in boolean_skill_terms:
                skill_key = _boolean_widget_key("boolean.skill", skill)
                checked = st.checkbox(
                    skill,
                    value=st.session_state.get(skill_key, True),
                    key=skill_key,
                )
                if checked:
                    selected_skills.append(skill)
                registry_keys.append(skill_key)
        else:
            st.caption(tr("Noch keine Skills erfasst.", "No skills captured yet."))

    if synonyms:
        with st.expander(tr("Titel-Synonyme", "Title synonyms"), expanded=True):
            for synonym in synonyms:
                syn_key = _boolean_widget_key("boolean.synonym", synonym)
                checked = st.checkbox(
                    f'"{synonym}"',
                    value=st.session_state.get(syn_key, True),
                    key=syn_key,
                    disabled=not include_title,
                )
                if include_title and checked:
                    selected_synonyms.append(synonym)
                registry_keys.append(syn_key)

    include_title_clause = include_title and bool(job_title_value or selected_synonyms)
    boolean_query = ""
    if include_title_clause or selected_skills:
        boolean_query = build_boolean_query(
            job_title_value,
            selected_skills,
            include_title=include_title_clause,
            title_synonyms=selected_synonyms if selected_synonyms else None,
        )
    st.session_state[StateKeys.BOOLEAN_STR] = boolean_query

    if boolean_query:
        st.code(boolean_query, language=None)
    else:
        st.info(
            tr(
                "Bitte mindestens einen Begriff auswählen, um die Suche zu erzeugen.",
                "Select at least one term to build the search.",
            )
        )

    _render_boolean_download_button(
        boolean_query=boolean_query,
        job_title_value=job_title_value,
        key=download_key,
    )

    st.session_state[BOOLEAN_WIDGET_KEYS] = sorted(set(registry_keys))


def render_boolean_builder(profile: NeedAnalysisProfile) -> None:
    """Render the interactive Boolean builder based on the profile."""

    default_boolean_query = build_boolean_search(profile)
    profile_signature = _boolean_profile_signature(profile)
    stored_signature = st.session_state.get(BOOLEAN_PROFILE_SIGNATURE)
    if stored_signature != profile_signature:
        for widget_key in list(st.session_state.get(BOOLEAN_WIDGET_KEYS, [])):
            st.session_state.pop(widget_key, None)
        st.session_state[BOOLEAN_WIDGET_KEYS] = []
        st.session_state[BOOLEAN_PROFILE_SIGNATURE] = profile_signature
        st.session_state[StateKeys.BOOLEAN_STR] = default_boolean_query
    elif StateKeys.BOOLEAN_STR not in st.session_state:
        st.session_state[StateKeys.BOOLEAN_STR] = default_boolean_query

    boolean_skill_terms = _boolean_skill_terms(profile)
    boolean_title_synonyms = _boolean_title_synonyms(profile)

    _render_boolean_interactive_section(
        profile,
        boolean_skill_terms=boolean_skill_terms,
        boolean_title_synonyms=boolean_title_synonyms,
    )


def flatten(d: dict, prefix: str = "") -> dict:
    """Convert a nested dict into dot-separated keys.

    Args:
        d: Dictionary to flatten.
        prefix: Prefix for generated keys.

    Returns:
        A new dictionary with flattened keys.
    """

    out = {}
    for k, v in (d or {}).items():
        key = f"{prefix}.{k}" if prefix else k
        if isinstance(v, dict):
            out.update(flatten(v, key))
        else:
            out[key] = v
    return out


def missing_keys(
    data: dict, critical: List[str], ignore: Optional[set[str]] = None
) -> List[str]:
    """Identify required keys that are missing or empty.

    Args:
        data: Vacancy data to inspect.
        critical: List of required dot-separated keys.
        ignore: Optional set of keys to exclude from the result.

    Returns:
        List of keys that are absent or have empty values.
    """

    flat = flatten(data)
    ignore = ignore or set()
    return [
        k
        for k in critical
        if k not in ignore and ((k not in flat) or (flat[k] in (None, "", [], {})))
    ]


# --- UI-Komponenten ---
def _render_chip_button_grid(
    options: Sequence[str],
    *,
    key_prefix: str,
    button_type: Literal["primary", "secondary"] = "secondary",
    columns: int = 3,
) -> int | None:
    """Render a responsive grid of clickable buttons representing chip choices."""

    if not options:
        return None

    per_row = max(1, min(columns, len(options)))
    grid_columns = st.columns(per_row)
    clicked_index: int | None = None

    for idx, option in enumerate(options):
        if idx and idx % per_row == 0:
            remaining = len(options) - idx
            per_row = max(1, min(columns, remaining))
            grid_columns = st.columns(per_row)
        col = grid_columns[idx % per_row]
        with col:
            pressed = st.button(
                option,
                key=f"{key_prefix}.{idx}",
                type=button_type,
                use_container_width=True,
            )
        if pressed and clicked_index is None:
            clicked_index = idx

    return clicked_index


def _chip_multiselect(
    label: str,
    options: List[str],
    values: List[str],
    *,
    help_text: str | None = None,
    dropdown: bool = False,
) -> List[str]:
    """Render an interactive chip-based multiselect with free-text additions."""

    slug = _slugify_label(label)
    ms_key = f"ms_{label}"
    options_key = f"ui.chip_options.{slug}"
    input_key = f"ui.chip_input.{slug}"
    last_added_key = f"ui.chip_last_added.{slug}"

    base_options = _unique_normalized(options)
    base_values = _unique_normalized(values)

    stored_options = _unique_normalized(st.session_state.get(options_key, []))
    available_options = _unique_normalized(stored_options + base_options + base_values)
    available_options = sorted(available_options, key=str.casefold)
    st.session_state[options_key] = available_options

    if ms_key not in st.session_state:
        st.session_state[ms_key] = base_values

    current_values = _unique_normalized(st.session_state.get(ms_key, []))

    def _add_chip_entry() -> None:
        raw_value = st.session_state.get(input_key, "")
        candidate = raw_value.strip() if isinstance(raw_value, str) else ""

        if not candidate:
            st.session_state[input_key] = ""
            st.session_state[last_added_key] = ""
            return

        last_added = st.session_state.get(last_added_key, "")
        current_markers = {item.casefold() for item in current_values}
        candidate_marker = candidate.casefold()

        if (
            candidate_marker in current_markers
            and candidate_marker == str(last_added).casefold()
        ):
            st.session_state[input_key] = ""
            return

        updated_options = sorted(
            _unique_normalized(st.session_state.get(options_key, []) + [candidate]),
            key=str.casefold,
        )
        updated_values = _unique_normalized(current_values + [candidate])

        st.session_state[options_key] = updated_options
        st.session_state[ms_key] = updated_values
        st.session_state[last_added_key] = candidate
        st.session_state[input_key] = ""
        st.rerun()

    container = st.expander(label, expanded=True) if dropdown else st.container()
    with container:
        if not dropdown:
            st.markdown(f"**{label}**")
        if help_text:
            st.caption(help_text)

        st.text_input(
            tr("Neuen Wert hinzufügen", "Add new value"),
            key=input_key,
            placeholder=tr("Neuen Wert hinzufügen …", "Add new value …"),
            label_visibility="collapsed",
            on_change=_add_chip_entry,
        )

        selected_label = tr("Ausgewählt", "Selected")
        available_label = tr("Weitere Optionen", "More options")

        selected_values = list(current_values)
        available_pool = [
            option for option in available_options if option not in selected_values
        ]

        if selected_values:
            st.markdown(
                f"<p class='chip-section-title'>{selected_label}</p>",
                unsafe_allow_html=True,
            )
            clicked_selected = _render_chip_button_grid(
                selected_values,
                key_prefix=f"{ms_key}.selected",
                button_type="primary",
            )
            if clicked_selected is not None:
                value = selected_values[clicked_selected]
                updated = [item for item in selected_values if item != value]
                st.session_state[ms_key] = updated
                st.session_state[last_added_key] = ""
                st.session_state[input_key] = ""
                st.rerun()
        else:
            st.caption(tr("Noch keine Auswahl getroffen.", "No values selected yet."))

        if available_pool:
            st.markdown(
                f"<p class='chip-section-title chip-section-title--secondary'>{available_label}</p>",
                unsafe_allow_html=True,
            )
            clicked_available = _render_chip_button_grid(
                available_pool,
                key_prefix=f"{ms_key}.available",
                button_type="secondary",
            )
            if clicked_available is not None:
                value = available_pool[clicked_available]
                updated = _unique_normalized(selected_values + [value])
                st.session_state[ms_key] = updated
                st.session_state[last_added_key] = value
                st.session_state[input_key] = ""
                st.rerun()
        elif not selected_values:
            st.caption(tr("Keine Vorschläge verfügbar.", "No suggestions available."))

    return _unique_normalized(st.session_state.get(ms_key, []))


def _chip_multiselect_mapped(
    label: str,
    option_pairs: Sequence[tuple[str, str]],
    values: Sequence[str],
    *,
    help_text: str | None = None,
    dropdown: bool = False,
) -> list[str]:
    """Render a chip multiselect while mapping display labels to stored values."""

    normalized_map: dict[str, str] = {}
    display_options: list[str] = []
    selected_display: list[str] = []

    def _register_option(value: str, display: str, preselect: bool = False) -> None:
        cleaned_display = display.strip()
        if not cleaned_display:
            cleaned_display = value.strip()
        if not cleaned_display:
            return
        candidate = cleaned_display
        suffix = 2
        while candidate.casefold() in normalized_map:
            candidate = f"{cleaned_display} ({suffix})"
            suffix += 1
        normalized_map[candidate.casefold()] = value
        display_options.append(candidate)
        if preselect:
            selected_display.append(candidate)

    for raw_value, display in option_pairs:
        value = str(raw_value)
        display_text = str(display)
        preselect = any(value == str(existing) for existing in values)
        _register_option(value, display_text, preselect=preselect)

    existing_markers = {str(item) for item in normalized_map.values()}
    for raw_value in values:
        value = str(raw_value)
        if value in existing_markers:
            continue
        _register_option(value, value, preselect=True)

    chosen_displays = _chip_multiselect(
        label,
        options=display_options,
        values=selected_display,
        help_text=help_text,
        dropdown=dropdown,
    )

    result: list[str] = []
    for display in chosen_displays:
        marker = display.casefold()
        if marker in normalized_map:
            result.append(normalized_map[marker])
    return result


# --- Step-Renderers ---
def _step_onboarding(schema: dict) -> None:
    """Render onboarding with language toggle, intro, and ingestion options."""

    _maybe_run_extraction(schema)

    if UIKeys.LANG_SELECT not in st.session_state:
        st.session_state[UIKeys.LANG_SELECT] = st.session_state.get("lang", "de")

    st.session_state["lang"] = st.session_state[UIKeys.LANG_SELECT]

    profile = _get_profile_state()
    profile_context = _build_profile_context(profile)

    intro_text = tr(
        (
            "Jede Suche nach einem Mitarbeiter beginnt damit aufzuschreiben welche Aufgaben zu erledigen sind, welche Skills "
            "gefragt sind, benefits man bietet und wie man sich bewerben soll. Fehlende, ungenaue oder falsche Angaben führen "
            "zu weniger Bewerbern, Frust, Zeit und Geldverlust."
        ),
        (
            "Every search for a new team member starts with writing down the tasks to be done, the skills you need, the "
            "benefits you offer, and how candidates should apply. Missing, vague, or incorrect information results in fewer "
            "applicants, frustration, wasted time, and financial loss."
        ),
    )

    st.markdown(
        f"<div style='margin-top: 1rem; margin-bottom: 1rem;'>{intro_text}</div>",
        unsafe_allow_html=True,
    )

    welcome_headline = tr(
        "KI-gestützte Recruiting-Analyse mit Cognitive Needs",
        "AI-powered recruiting analysis with Cognitive Needs",
    )
    advantage_text = tr(
        (
            "Mache den ersten Schritt jedes Recruiting-Prozesses mit einer "
            "kompletten Sammlung an Informationen, die im Verlauf wichtig "
            "werden könnten, und spare viel Geld, Zeit und Mühe – so legst du "
            "die Basis für eine langfristig funktionierende Kooperation."
        ),
        (
            "Take the first step of every recruiting process with a complete "
            "collection of information that might become important later on "
            "and save money, time, and effort – creating the foundation for a "
            "long-term collaboration that works."
        ),
    )
    dynamic_text = tr(
        (
            "Auf Basis deiner Stellenbeschreibung passen wir den Fragenprozess "
            "dynamisch an und reduzieren so Schreibarbeit auf das Nötigste."
        ),
        (
            "Based on your job description we dynamically adapt the question "
            "flow so that you only need to provide the essentials."
        ),
    )

    st.markdown(
        f"<div style='text-align:center; margin-top: 1.5rem;'>"
        f"<h2>{welcome_headline}</h2>"
        f"<p>{advantage_text}</p>"
        f"<p>{dynamic_text}</p>"
        "</div>",
        unsafe_allow_html=True,
    )

    method_options = [
        ("text", tr("Text eingeben", "Enter text")),
        ("file", tr("Datei hochladen", "Upload file")),
        ("url", tr("URL eingeben", "Enter URL")),
    ]
    method_labels = {value: label for value, label in method_options}
    if UIKeys.INPUT_METHOD not in st.session_state:
        st.session_state[UIKeys.INPUT_METHOD] = "text"

    st.divider()
    onboarding_header = _format_dynamic_message(
        default=("Anzeige parat?", "Job ad ready?"),
        context=profile_context,
        variants=[
            (
                (
                    "Anzeige für {job_title} bei {company_name} parat?",
                    "Job ad for {job_title} at {company_name} ready?",
                ),
                ("job_title", "company_name"),
            ),
            (
                (
                    "Anzeige für {job_title} parat?",
                    "Job ad for {job_title} ready?",
                ),
                ("job_title",),
            ),
        ],
    )
    st.subheader(onboarding_header)
    onboarding_caption = _format_dynamic_message(
        default=(
            "Gebe ein paar Informationen zu Deiner Vakanz und starte die dynamisch angepasste Analyse",
            "Share a few details about your vacancy and start the dynamically tailored analysis",
        ),
        context=profile_context,
        variants=[
            (
                (
                    "Teile kurz die Eckdaten zu {job_title} bei {company_name} und starte die dynamisch angepasste Analyse.",
                    "Share the key details for {job_title} at {company_name} to kick off the tailored analysis.",
                ),
                ("job_title", "company_name"),
            ),
            (
                (
                    "Teile kurz die Eckdaten zur Rolle {job_title} und starte die dynamisch angepasste Analyse.",
                    "Share the key details for the {job_title} role to kick off the tailored analysis.",
                ),
                ("job_title",),
            ),
        ],
    )
    st.caption(onboarding_caption)

    st.radio(
        tr("Eingabemethode", "Input method"),
        options=list(method_labels.keys()),
        key=UIKeys.INPUT_METHOD,
        format_func=method_labels.__getitem__,
        horizontal=True,
    )

    if st.session_state.pop("source_error", False):
        st.info(
            tr(
                "Es gab ein Problem beim Import. Du kannst die Angaben auch manuell ergänzen.",
                "There was an issue while importing the content. You can still fill in the details manually.",
            )
        )

    prefill = st.session_state.pop("__prefill_profile_text__", None)
    if prefill is not None:
        st.session_state[UIKeys.PROFILE_TEXT_INPUT] = prefill
        st.session_state[StateKeys.RAW_TEXT] = prefill
        doc_prefill = st.session_state.get("__prefill_profile_doc__")
        if doc_prefill:
            st.session_state[StateKeys.RAW_BLOCKS] = doc_prefill.blocks

    def _queue_extraction_if_ready() -> None:
        raw_text = st.session_state.get(StateKeys.RAW_TEXT, "")
        if raw_text and raw_text.strip():
            st.session_state["__run_extraction__"] = True

    method = st.session_state[UIKeys.INPUT_METHOD]
    if method == "text":
        bind_textarea(
            tr("Jobtext", "Job text"),
            UIKeys.PROFILE_TEXT_INPUT,
            StateKeys.RAW_TEXT,
            placeholder=tr(
                "Füge hier den Text deiner Stellenanzeige ein …",
                "Paste the text of your job posting here …",
            ),
            help=tr(
                "Wir analysieren den Text automatisch und befüllen alle passenden Felder.",
                "We automatically analyse the text and prefill all relevant fields.",
            ),
            on_change=_queue_extraction_if_ready,
        )
        st.caption(
            tr(
                "Sobald du Text ergänzt oder änderst, startet die Analyse ohne weiteren Klick.",
                "As soon as you add or change the text, the analysis starts automatically.",
            )
        )
    elif method == "file":
        st.file_uploader(
            tr(
                "Stellenanzeige hochladen (PDF/DOCX/TXT)",
                "Upload job posting (PDF/DOCX/TXT)",
            ),
            type=["pdf", "docx", "txt"],
            key=UIKeys.PROFILE_FILE_UPLOADER,
            on_change=on_file_uploaded,
            help=tr(
                "Direkt nach dem Upload beginnen wir mit der Analyse.",
                "We start analysing immediately after the upload finishes.",
            ),
        )
    else:
        st.text_input(
            tr("Öffentliche Stellenanzeigen-URL", "Public job posting URL"),
            key=UIKeys.PROFILE_URL_INPUT,
            on_change=on_url_changed,
            placeholder="https://example.com/job",
            help=tr(
                "Die URL muss ohne Login erreichbar sein. Wir übernehmen den Inhalt automatisch.",
                "The URL needs to be accessible without authentication. We will fetch the content automatically.",
            ),
        )

    _render_prefilled_preview(exclude_prefixes=("requirements.",))

    position_mapping: Mapping[str, Any] | None = None
    if isinstance(profile, Mapping):
        raw_position = profile.get("position")
        if isinstance(raw_position, Mapping):
            position_mapping = raw_position
    _render_esco_occupation_selector(position_mapping)

    col_skip, col_next = st.columns(2)
    with col_skip:
        if st.button(
            tr("Ohne Vorlage fortfahren", "Continue without template"),
            type="secondary",
            use_container_width=True,
        ):
            _skip_source()

    with col_next:
        if st.button(
            tr("Weiter", "Next"),
            type="primary",
            use_container_width=True,
        ):
            _request_scroll_to_top()
            st.session_state[StateKeys.STEP] = COMPANY_STEP_INDEX
            st.rerun()


def _step_company():
    """Render the company information step.

    Returns:
        None
    """

    profile = _get_profile_state()
    profile_context = _build_profile_context(profile)
    company_header = _format_dynamic_message(
        default=("Unternehmen", "Company"),
        context=profile_context,
        variants=[
            (
                (
                    "{company_name} in {primary_city}",
                    "{company_name} in {primary_city}",
                ),
                ("company_name", "primary_city"),
            ),
            (
                (
                    "{company_name} im Überblick",
                    "{company_name} overview",
                ),
                ("company_name",),
            ),
        ],
    )
    st.subheader(company_header)
    company_caption = _format_dynamic_message(
        default=(
            "Basisinformationen zum Unternehmen angeben.",
            "Provide basic information about the company.",
        ),
        context=profile_context,
        variants=[
            (
                (
                    "Basisinformationen zu {company_name} in {primary_city} ergänzen.",
                    "Add the essentials for {company_name} in {primary_city}.",
                ),
                ("company_name", "primary_city"),
            ),
            (
                (
                    "Basisinformationen zu {company_name} ergänzen.",
                    "Add the essentials for {company_name}.",
                ),
                ("company_name",),
            ),
        ],
    )
    st.caption(company_caption)
    data = profile
    company = data.setdefault("company", {})
    position = data.setdefault("position", {})
    location_data = data.setdefault("location", {})
    combined_certificates = _collect_combined_certificates(data["requirements"])
    _set_requirement_certificates(data["requirements"], combined_certificates)
    missing_here = _missing_fields_for_section(1)

    label_company = tr("Firma", "Company")
    if "company.name" in missing_here:
        label_company += REQUIRED_SUFFIX
    company_lock = _field_lock_config(
        "company.name",
        label_company,
        container=st,
        context="step",
    )
    company_kwargs = _apply_field_lock_kwargs(
        company_lock,
        {"help": tr("Offizieller Firmenname", "Official company name")},
    )
    company["name"] = st.text_input(
        company_lock["label"],
        value=company.get("name", ""),
        placeholder=tr("z. B. ACME GmbH", "e.g., ACME Corp"),
        **company_kwargs,
    )
    _update_profile("company.name", company["name"])
    if "company.name" in missing_here and not company["name"]:
        st.caption(tr("Dieses Feld ist erforderlich", "This field is required"))

    hq_col, size_col, industry_col = st.columns(3)
    company["hq_location"] = hq_col.text_input(
        tr("Hauptsitz", "Headquarters"),
        value=company.get("hq_location", ""),
        placeholder=tr("z. B. Berlin, DE", "e.g., Berlin, DE"),
        key=UIKeys.COMPANY_HQ_LOCATION,
    )
    company["size"] = size_col.text_input(
        tr("Größe", "Size"),
        value=company.get("size", ""),
        placeholder=tr("z. B. 50-100", "e.g., 50-100"),
    )
    company["industry"] = industry_col.text_input(
        tr("Branche", "Industry"),
        value=company.get("industry", ""),
        placeholder=tr("z. B. IT-Services", "e.g., IT services"),
    )

    website_col, mission_col = st.columns(2)
    company["website"] = website_col.text_input(
        tr("Website", "Website"),
        value=company.get("website", ""),
        placeholder="https://example.com",
        key="ui.company.website",
    )
    company["mission"] = mission_col.text_input(
        tr("Mission", "Mission"),
        value=company.get("mission", ""),
        placeholder=tr(
            "z. B. Nachhaltige Mobilität fördern",
            "e.g., Promote sustainable mobility",
        ),
        key="ui.company.mission",
    )

    _render_company_research_tools(company.get("website", ""))

    company["culture"] = st.text_input(
        tr("Unternehmenskultur", "Company culture"),
        value=company.get("culture", ""),
        placeholder=tr(
            "z. B. Teamorientiert, innovationsgetrieben",
            "e.g., Team-oriented, innovation-driven",
        ),
        key="ui.company.culture",
    )

    city_col, country_col = st.columns(2)
    city_lock = _field_lock_config(
        "location.primary_city",
        tr("Stadt", "City"),
        container=city_col,
        context="step",
    )
    city_kwargs = _apply_field_lock_kwargs(city_lock)
    location_data["primary_city"] = city_col.text_input(
        city_lock["label"],
        value=location_data.get("primary_city", ""),
        placeholder=tr("z. B. Berlin", "e.g., Berlin"),
        **city_kwargs,
    )
    _update_profile("location.primary_city", location_data["primary_city"])

    country_label = tr("Land", "Country")
    if "location.country" in missing_here:
        country_label += REQUIRED_SUFFIX
    country_lock = _field_lock_config(
        "location.country",
        country_label,
        container=country_col,
        context="step",
    )
    country_kwargs = _apply_field_lock_kwargs(country_lock)
    location_data["country"] = country_col.text_input(
        country_lock["label"],
        value=location_data.get("country", ""),
        placeholder=tr("z. B. DE", "e.g., DE"),
        **country_kwargs,
    )
    _update_profile("location.country", location_data["country"])
    if "location.country" in missing_here and not location_data.get("country"):
        country_col.caption(tr("Dieses Feld ist erforderlich", "This field is required"))

    city_value = (location_data.get("primary_city") or "").strip()
    country_value = (location_data.get("country") or "").strip()
    hq_value = (company.get("hq_location") or "").strip()
    suggested_hq_parts = [part for part in (city_value, country_value) if part]
    suggested_hq = ", ".join(suggested_hq_parts)
    if (
        suggested_hq
        and not hq_value
        and not _autofill_was_rejected("company.hq_location", suggested_hq)
    ):
        if city_value and country_value:
            description = tr(
                "Stadt und Land kombiniert – soll das der Hauptsitz sein?",
                "Combined city and country into a potential headquarters.",
            )
        elif city_value:
            description = tr(
                "Nur Stadt vorhanden – als Hauptsitz übernehmen?",
                "Only city provided – use it as headquarters?",
            )
        else:
            description = tr(
                "Nur Land vorhanden – als Hauptsitz übernehmen?",
                "Only country provided – use it as headquarters?",
            )
        _render_autofill_suggestion(
            field_path="company.hq_location",
            suggestion=suggested_hq,
            title=tr("🏙️ Hauptsitz übernehmen?", "🏙️ Use this as headquarters?"),
            description=description,
            widget_key=UIKeys.COMPANY_HQ_LOCATION,
            icon="🏙️",
            success_message=tr(
                "Hauptsitz mit Standortangaben gefüllt.",
                "Headquarters filled from location details.",
            ),
            rejection_message=tr(
                "Vorschlag ignoriert – wir fragen nicht erneut.",
                "Suggestion dismissed – we will not offer it again.",
            ),
        )

    dept_cols = st.columns(2)
    position["department"] = dept_cols[0].text_input(
        tr("Abteilung", "Department"),
        value=position.get("department", ""),
        placeholder=tr("z. B. Entwicklung", "e.g., Engineering"),
    )
    position["team_structure"] = dept_cols[1].text_input(
        tr("Teamstruktur", "Team structure"),
        value=position.get("team_structure", ""),
        placeholder=tr(
            "z. B. 5 Personen, cross-funktional", "e.g., 5 people, cross-functional"
        ),
    )

    position["key_projects"] = st.text_area(
        tr("Schlüsselprojekte", "Key projects"),
        value=position.get("key_projects", ""),
        height=90,
    )

    brand_cols = st.columns((2, 1))
    company["brand_name"] = brand_cols[0].text_input(
        tr("Marke/Tochterunternehmen", "Brand/Subsidiary"),
        value=company.get("brand_name", ""),
        placeholder=tr("z. B. ACME Robotics", "e.g., ACME Robotics"),
    )
    brand_upload = brand_cols[1].file_uploader(
        tr("Branding-Assets", "Brand assets"),
        type=["png", "jpg", "jpeg", "svg", "pdf"],
        key=UIKeys.COMPANY_BRANDING_UPLOAD,
    )
    if brand_upload is not None:
        st.session_state[StateKeys.COMPANY_BRANDING_ASSET] = {
            "name": brand_upload.name,
            "type": brand_upload.type,
            "data": brand_upload.getvalue(),
        }

    branding_asset = st.session_state.get(StateKeys.COMPANY_BRANDING_ASSET)
    if branding_asset:
        asset_name = branding_asset.get("name") or tr(
            "Hochgeladene Datei", "Uploaded file"
        )
        brand_cols[1].caption(
            tr(
                "Aktuelle Datei: {name}",
                "Current asset: {name}",
            ).format(name=asset_name)
        )
        if (
            isinstance(branding_asset.get("data"), (bytes, bytearray))
            and str(branding_asset.get("type", "")).startswith("image/")
        ):
            try:
                brand_cols[1].image(branding_asset["data"], width=160)
            except Exception:  # pragma: no cover - graceful fallback
                pass
        if brand_cols[1].button(
            tr("Datei entfernen", "Remove file"),
            key="company.branding.remove",
        ):
            st.session_state.pop(StateKeys.COMPANY_BRANDING_ASSET, None)
            st.session_state.pop(UIKeys.COMPANY_BRANDING_UPLOAD, None)
            st.rerun()

    # Inline follow-up questions for Company section
    _render_followups_for_section(("company.",), data)


_step_company.handled_fields = [  # type: ignore[attr-defined]
    "company.name",
    "company.brand_name",
    "company.industry",
    "company.hq_location",
    "company.size",
    "company.website",
    "company.mission",
    "company.culture",
    "location.primary_city",
    "location.country",
    "position.department",
    "position.team_structure",
    "position.key_projects",
]


def _phase_display_labels(phases: Sequence[Mapping[str, Any]]) -> list[str]:
    """Return display labels for ``phases`` preserving order."""

    labels: list[str] = []
    for index, phase in enumerate(phases):
        name = ""
        if isinstance(phase, Mapping):
            raw = phase.get("name", "")
            if isinstance(raw, str):
                name = raw.strip()
        labels.append(name or f"{tr('Phase', 'Phase')} {index + 1}")
    return labels


def _phase_label_formatter(labels: Sequence[str]) -> Callable[[int], str]:
    """Return a formatter for phase indices used in multi-select widgets."""

    def _format(index: int) -> str:
        if 0 <= index < len(labels):
            return labels[index]
        return f"{tr('Phase', 'Phase')} {index + 1}"

    return _format


def _filter_phase_indices(selected: Sequence[Any], total: int) -> list[int]:
    """Clean phase indices ensuring they are within ``total``."""

    cleaned: list[int] = []
    seen: set[int] = set()
    for value in selected:
        candidate: int | None = None
        if isinstance(value, int):
            candidate = value
        elif isinstance(value, str) and value.isdigit():
            candidate = int(value)
        if candidate is None or candidate in seen:
            continue
        if 0 <= candidate < total:
            cleaned.append(candidate)
            seen.add(candidate)
    return cleaned


def _parse_timeline_range(value: str | None) -> tuple[date | None, date | None]:
    """Extract ISO date range from ``value`` if present."""

    if not value:
        return (None, None)
    matches = re.findall(r"(\d{4}-\d{2}-\d{2})", value)
    if not matches:
        return (None, None)
    try:
        start = date.fromisoformat(matches[0])
    except ValueError:
        start = None
    end: date | None
    if len(matches) >= 2:
        try:
            end = date.fromisoformat(matches[1])
        except ValueError:
            end = None
    else:
        end = start
    return (start, end)


def _timeline_default_range(value: str | None) -> tuple[date, date]:
    """Return default start/end dates for the recruitment timeline widget."""

    start, end = _parse_timeline_range(value)
    today = date.today()
    start = start or today
    end = end or start
    if end < start:
        start, end = end, start
    return start, end


def _default_date(value: Any, *, fallback: date | None = None) -> date:
    """Return a ``date`` for widgets, parsing ISO strings when possible."""

    if isinstance(value, date):
        return value
    if isinstance(value, str):
        try:
            return date.fromisoformat(value)
        except ValueError:
            pass
    if fallback is not None:
        return fallback
    return date.today()


def _normalize_date_selection(value: Any) -> tuple[date | None, date | None]:
    """Normalize ``st.date_input`` return value to a ``(start, end)`` tuple."""

    if isinstance(value, date):
        return value, value
    if isinstance(value, (list, tuple)):
        dates = [item for item in value if isinstance(item, date)]
        if len(dates) >= 2:
            return dates[0], dates[1]
        if dates:
            return dates[0], dates[0]
    return (None, None)


def _format_timeline_string(start: date | None, end: date | None) -> str:
    """Format ``start`` and ``end`` dates into a persisted string."""

    if not start:
        return ""
    end = end or start
    if end < start:
        start, end = end, start
    if end == start:
        return start.isoformat()
    return f"{start.isoformat()} – {end.isoformat()}"


def _split_onboarding_entries(value: Any) -> list[str]:
    """Return onboarding entries from stored value as a clean list."""

    if isinstance(value, str):
        items = [line.strip() for line in value.splitlines() if line.strip()]
        return items
    if isinstance(value, Sequence) and not isinstance(value, (str, bytes, bytearray)):
        items = [str(item).strip() for item in value if str(item).strip()]
        seen: set[str] = set()
        deduped: list[str] = []
        for entry in items:
            low = entry.lower()
            if low in seen:
                continue
            seen.add(low)
            deduped.append(entry)
        return deduped
    return []


def _render_stakeholders(process: dict, key_prefix: str) -> None:
    """Render stakeholder inputs and update ``process`` in place."""

    stakeholders = process.setdefault(
        "stakeholders",
        [
            {
                "name": "",
                "role": "",
                "email": "",
                "primary": True,
            }
        ],
    )
    phase_labels = _phase_display_labels(process.get("phases", []))
    phase_indices = list(range(len(phase_labels)))
    if st.button(
        tr("+ weiteren Stakeholder hinzufügen", "+ add stakeholder"),
        key=f"{key_prefix}.add",
    ):
        stakeholders.append({"name": "", "role": "", "email": "", "primary": False})

    for idx, person in enumerate(stakeholders):
        c1, c2, c3 = st.columns([2, 2, 3])
        person["name"] = c1.text_input(
            tr("Name", "Name"),
            value=person.get("name", ""),
            key=f"{key_prefix}.{idx}.name",
        )
        person["role"] = c2.text_input(
            tr("Funktion/Rolle", "Role"),
            value=person.get("role", ""),
            key=f"{key_prefix}.{idx}.role",
        )
        person["email"] = c3.text_input(
            "E-Mail",
            value=person.get("email") or "",
            key=f"{key_prefix}.{idx}.email",
        )

        existing_selection = _filter_phase_indices(
            person.get("information_loop_phases", []), len(phase_indices)
        )
        if existing_selection != person.get("information_loop_phases"):
            person["information_loop_phases"] = existing_selection
        if phase_indices:
            label_pairs = [
                (
                    index,
                    _phase_label_formatter(phase_labels)(index),
                )
                for index in phase_indices
            ]
            selected_phase_strings = [str(index) for index in existing_selection]
            chosen_phase_values = _chip_multiselect_mapped(
                tr("Informationsloop-Phasen", "Information loop phases"),
                option_pairs=label_pairs,
                values=selected_phase_strings,
                help_text=tr(
                    "Wähle die Phasen, in denen dieser Kontakt informiert wird.",
                    "Select the process phases where this contact stays in the loop.",
                ),
            )
            person["information_loop_phases"] = [
                int(value) for value in chosen_phase_values if str(value).isdigit()
            ]
        else:
            person["information_loop_phases"] = []
        if not phase_indices:
            st.caption(
                tr(
                    "Füge unten Phasen hinzu, um Kontakte dem Informationsloop zuzuordnen.",
                    "Add process phases below to assign contacts to the information loop.",
                )
            )

    has_primary = any(p.get("primary") for p in stakeholders)
    if stakeholders and not has_primary:
        st.warning(
            tr(
                "Bitte bestätige, wer der primäre Kontakt sein soll, bevor wir automatisch einen auswählen.",
                "Please confirm who should be the primary contact before we auto-select one.",
            )
        )

    primary_idx = st.radio(
        tr("Primärer Kontakt", "Primary contact"),
        options=list(range(len(stakeholders))),
        index=next((i for i, p in enumerate(stakeholders) if p.get("primary")), 0),
        format_func=lambda i: stakeholders[i].get("name") or f"#{i + 1}",
        key=f"{key_prefix}.primary",
    )
    for i, p in enumerate(stakeholders):
        p["primary"] = i == primary_idx


def _filter_existing_participants(
    participants: Sequence[str],
    stakeholder_names: Sequence[str],
) -> list[str]:
    """Return participants that still exist in ``stakeholder_names``.

    Args:
        participants: The participants saved for a phase.
        stakeholder_names: Current list of available stakeholder names.

    Returns:
        Filtered list containing only participants still available for selection.
    """

    existing = {name for name in stakeholder_names if name}
    return [participant for participant in participants if participant in existing]


def _render_phases(process: dict, stakeholders: list[dict], key_prefix: str) -> None:
    """Render phase inputs based on ``interview_stages``."""

    phases = process.setdefault("phases", [])
    stages = st.number_input(
        tr("Phasen", "Stages"),
        value=len(phases),
        key=f"{key_prefix}.count",
        min_value=0,
    )
    process["interview_stages"] = int(stages)

    while len(phases) < stages:
        phases.append(
            {
                "name": "",
                "interview_format": "phone",
                "participants": [],
                "docs_required": "",
                "assessment_tests": False,
                "timeframe": "",
            }
        )
    while len(phases) > stages:
        phases.pop()

    format_options = [
        ("phone", tr("Telefon", "Phone")),
        ("video", tr("Videocall", "Video call")),
        ("on_site", tr("Vor Ort", "On-site")),
        ("other", tr("Sonstiges", "Other")),
    ]

    stakeholder_names = [s.get("name", "") for s in stakeholders if s.get("name")]

    for idx, phase in enumerate(phases):
        with st.expander(f"{tr('Phase', 'Phase')} {idx + 1}", expanded=False):
            phase["name"] = st.text_input(
                tr("Phasen-Name", "Phase name"),
                value=phase.get("name", ""),
                key=f"{key_prefix}.{idx}.name",
            )
            value_options = [v for v, _ in format_options]
            format_index = (
                value_options.index(phase.get("interview_format", "phone"))
                if phase.get("interview_format") in value_options
                else 0
            )
            phase["interview_format"] = st.selectbox(
                tr("Interview-Format", "Interview format"),
                options=value_options,
                index=format_index,
                format_func=dict(format_options).__getitem__,
                key=f"{key_prefix}.{idx}.format",
            )
            phase_participants = _filter_existing_participants(
                phase.get("participants", []), stakeholder_names
            )
            participant_pairs = [
                (name, name)
                for name in stakeholder_names
                if isinstance(name, str) and name
            ]
            phase["participants"] = _chip_multiselect_mapped(
                tr("Beteiligte", "Participants"),
                option_pairs=participant_pairs,
                values=phase_participants,
            )
            phase["docs_required"] = st.text_input(
                tr("Benötigte Unterlagen/Assignments", "Required docs/assignments"),
                value=phase.get("docs_required", ""),
                key=f"{key_prefix}.{idx}.docs",
            )
            phase["assessment_tests"] = st.checkbox(
                tr("Assessment/Test", "Assessment/test"),
                value=phase.get("assessment_tests", False),
                key=f"{key_prefix}.{idx}.assessment",
            )
            phase["timeframe"] = st.text_input(
                tr("Geplanter Zeitrahmen", "Timeframe"),
                value=phase.get("timeframe", ""),
                key=f"{key_prefix}.{idx}.timeframe",
            )


def _render_onboarding_section(
    process: dict, key_prefix: str, *, allow_generate: bool = True
) -> None:
    """Render onboarding suggestions with optional LLM generation."""

    lang = st.session_state.get("lang", "de")
    profile = st.session_state.get(StateKeys.PROFILE, {}) or {}
    existing_entries = _split_onboarding_entries(process.get("onboarding_process", ""))

    job_title_state_value = st.session_state.get("position.job_title", "")
    job_title = str(job_title_state_value or "").strip()
    if not job_title and isinstance(profile, Mapping):
        job_title = str((profile.get("position") or {}).get("job_title") or "").strip()

    if allow_generate:
        if not job_title:
            st.info(
                tr(
                    "Bitte gib einen Jobtitel ein, um Onboarding-Vorschläge zu erstellen.",
                    "Please provide a job title to generate onboarding suggestions.",
                )
            )
        generate_clicked = st.button(
            "🤖 "
            + tr("Onboarding-Vorschläge generieren", "Generate onboarding suggestions"),
            key=f"{key_prefix}.generate",
            disabled=not job_title,
        )
        if generate_clicked and job_title:
            company_data = (
                profile.get("company") if isinstance(profile, Mapping) else {}
            )
            company_name = ""
            industry = ""
            culture = ""
            if isinstance(company_data, Mapping):
                company_name = str(company_data.get("name") or "").strip()
                industry = str(company_data.get("industry") or "").strip()
                culture = str(company_data.get("culture") or "").strip()
            suggestions, err = get_onboarding_suggestions(
                job_title,
                company_name=company_name,
                industry=industry,
                culture=culture,
                lang=lang,
            )
            if err or not suggestions:
                st.warning(
                    tr(
                        "Onboarding-Vorschläge nicht verfügbar (API-Fehler)",
                        "Onboarding suggestions not available (API error)",
                    )
                )
                if err and st.session_state.get("debug"):
                    st.session_state["onboarding_suggestions_error"] = err
            else:
                selection_key = f"{key_prefix}.selection"
                combined_selection = list(
                    dict.fromkeys(existing_entries + suggestions)
                )
                st.session_state[selection_key] = combined_selection
                st.session_state[StateKeys.ONBOARDING_SUGGESTIONS] = suggestions
                st.rerun()

    current_suggestions = (
        st.session_state.get(StateKeys.ONBOARDING_SUGGESTIONS, []) or []
    )
    options = list(dict.fromkeys(current_suggestions + existing_entries))
    defaults = [opt for opt in options if opt in existing_entries]
    selected = _chip_multiselect(
        tr("Onboarding-Prozess", "Onboarding process"),
        options=options,
        values=defaults,
        help_text=tr(
            "Wähle die Vorschläge aus, die in den Onboarding-Prozess übernommen werden sollen.",
            "Select the suggestions you want to include in the onboarding process.",
        ),
    )
    if not options:
        st.info(
            tr(
                "Klicke auf den Button, um passende Onboarding-Vorschläge zu erstellen.",
                "Click the button to generate tailored onboarding suggestions.",
            )
        )

    cleaned = [item.strip() for item in selected if item.strip()]
    process["onboarding_process"] = "\n".join(cleaned)


def _step_position():
    """Render the position details step.",

    Returns:
        None
    """

    profile = _get_profile_state()
    profile_context = _build_profile_context(profile)
    position_header = _format_dynamic_message(
        default=("Basisdaten", "Basic data"),
        context=profile_context,
        variants=[
            (
                (
                    "{job_title} bei {company_name}",
                    "{job_title} at {company_name}",
                ),
                ("job_title", "company_name"),
            ),
            (
                (
                    "{job_title} in {location_combined}",
                    "{job_title} in {location_combined}",
                ),
                ("job_title", "location_combined"),
            ),
            (
                (
                    "Rolle: {job_title}",
                    "Role: {job_title}",
                ),
                ("job_title",),
            ),
        ],
    )
    st.subheader(position_header)
    position_caption = _format_dynamic_message(
        default=(
            "Kerninformationen zur Rolle und Rahmenbedingungen erfassen.",
            "Capture key information about the role and overall context.",
        ),
        context=profile_context,
        variants=[
            (
                (
                    "Kerninformationen zur Rolle {job_title} bei {company_name} festhalten.",
                    "Capture the key information for {job_title} at {company_name}.",
                ),
                ("job_title", "company_name"),
            ),
            (
                (
                    "Kerninformationen zur Rolle {job_title} in {location_combined} festhalten.",
                    "Capture the key information for {job_title} in {location_combined}.",
                ),
                ("job_title", "location_combined"),
            ),
            (
                (
                    "Kerninformationen zur Rolle {job_title} festhalten.",
                    "Capture the key information for the {job_title} role.",
                ),
                ("job_title",),
            ),
        ],
    )
    st.caption(position_caption)
    data = profile
    company = data.setdefault("company", {})
    position = data.setdefault("position", {})
    location_data = data.setdefault("location", {})
    meta_data = data.setdefault("meta", {})
    employment = data.setdefault("employment", {})

    missing_here = _missing_fields_for_section(2)

    st.markdown("#### " + tr("Rolle & Team", "Role & team"))
    role_cols = st.columns((1.3, 1))
    title_label = tr("Jobtitel", "Job title")
    if "position.job_title" in missing_here:
        title_label += REQUIRED_SUFFIX
    title_lock = _field_lock_config(
        "position.job_title",
        title_label,
        container=role_cols[0],
        context="step",
    )
    job_title_kwargs = _apply_field_lock_kwargs(title_lock)
    position["job_title"] = role_cols[0].text_input(
        title_lock["label"],
        value=position.get("job_title", ""),
        placeholder=tr("z. B. Data Scientist", "e.g., Data Scientist"),
        **job_title_kwargs,
    )
    _update_profile("position.job_title", position["job_title"])
    if "position.job_title" in missing_here and not position.get("job_title"):
        role_cols[0].caption(
            tr("Dieses Feld ist erforderlich", "This field is required")
        )

    _render_esco_occupation_selector(position)

    position["seniority_level"] = role_cols[1].text_input(
        tr("Seniorität", "Seniority"),
        value=position.get("seniority_level", ""),
        placeholder=tr("z. B. Junior", "e.g., Junior"),
    )

    summary_cols = st.columns((1, 1))
    position["reporting_line"] = summary_cols[0].text_input(
        tr("Reports an", "Reports to"),
        value=position.get("reporting_line", ""),
        placeholder=tr("z. B. CTO", "e.g., CTO"),
    )
    summary_label = tr("Rollen-Summary", "Role summary")
    if "position.role_summary" in missing_here:
        summary_label += REQUIRED_SUFFIX
    position["role_summary"] = summary_cols[1].text_area(
        summary_label,
        value=position.get("role_summary", ""),
        height=120,
    )
    if "position.role_summary" in missing_here and not position.get("role_summary"):
        summary_cols[1].caption(
            tr("Dieses Feld ist erforderlich", "This field is required")
        )

    st.markdown("#### " + tr("Zeitplan", "Timing"))

    timing_cols = st.columns(3)
    target_start_default = _default_date(meta_data.get("target_start_date"))
    start_selection = timing_cols[0].date_input(
        tr("Gewünschtes Startdatum", "Desired start date"),
        value=target_start_default,
        format="YYYY-MM-DD",
    )
    meta_data["target_start_date"] = (
        start_selection.isoformat() if isinstance(start_selection, date) else ""
    )

    application_deadline_default = _default_date(meta_data.get("application_deadline"))
    deadline_selection = timing_cols[1].date_input(
        tr("Bewerbungsschluss", "Application deadline"),
        value=application_deadline_default,
        format="YYYY-MM-DD",
    )
    meta_data["application_deadline"] = (
        deadline_selection.isoformat() if isinstance(deadline_selection, date) else ""
    )

    position["supervises"] = timing_cols[2].number_input(
        tr("Anzahl unterstellter Mitarbeiter", "Direct reports"),
        min_value=0,
        value=position.get("supervises", 0),
        step=1,
    )

    with st.expander(tr("Weitere Rollen-Details", "Additional role details")):
        position["performance_indicators"] = st.text_area(
            tr("Leistungskennzahlen", "Performance indicators"),
            value=position.get("performance_indicators", ""),
            height=80,
        )
        position["decision_authority"] = st.text_area(
            tr("Entscheidungsbefugnisse", "Decision-making authority"),
            value=position.get("decision_authority", ""),
            height=80,
        )

    st.markdown(
        "#### " + tr("Beschäftigung & Arbeitsmodell", "Employment & working model")
    )

    job_type_options = {
        "full_time": tr("Vollzeit", "Full-time"),
        "part_time": tr("Teilzeit", "Part-time"),
        "contract": tr("Freelance / Contract", "Contract"),
        "internship": tr("Praktikum", "Internship"),
        "working_student": tr("Werkstudent:in", "Working student"),
        "trainee_program": tr("Traineeprogramm", "Trainee program"),
        "apprenticeship": tr("Ausbildung", "Apprenticeship"),
        "temporary": tr("Befristet", "Temporary"),
        "other": tr("Sonstiges", "Other"),
    }
    contract_options = {
        "permanent": tr("Unbefristet", "Permanent"),
        "fixed_term": tr("Befristet", "Fixed term"),
        "contract": tr("Werkvertrag", "Contract"),
        "other": tr("Sonstiges", "Other"),
    }
    policy_options = {
        "onsite": tr("Vor Ort", "Onsite"),
        "hybrid": tr("Hybrid", "Hybrid"),
        "remote": tr("Remote", "Remote"),
    }

    job_cols = st.columns(3)
    job_keys = list(job_type_options.keys())
    job_default = employment.get("job_type", job_keys[0])
    job_index = job_keys.index(job_default) if job_default in job_keys else 0
    employment["job_type"] = job_cols[0].selectbox(
        tr("Beschäftigungsart", "Employment type"),
        options=job_keys,
        index=job_index,
        format_func=lambda key: job_type_options[key],
    )

    contract_keys = list(contract_options.keys())
    contract_default = employment.get("contract_type", contract_keys[0])
    contract_index = (
        contract_keys.index(contract_default)
        if contract_default in contract_keys
        else 0
    )
    employment["contract_type"] = job_cols[1].selectbox(
        tr("Vertragsform", "Contract type"),
        options=contract_keys,
        index=contract_index,
        format_func=lambda key: contract_options[key],
    )

    policy_keys = list(policy_options.keys())
    policy_default = employment.get("work_policy", policy_keys[0])
    policy_index = (
        policy_keys.index(policy_default) if policy_default in policy_keys else 0
    )
    employment["work_policy"] = job_cols[2].selectbox(
        tr("Arbeitsmodell", "Work model"),
        options=policy_keys,
        index=policy_index,
        format_func=lambda key: policy_options[key],
    )

    schedule_options = {
        "standard": tr("Standard", "Standard"),
        "flexitime": tr("Gleitzeit", "Flexitime"),
        "shift": tr("Schichtarbeit", "Shift work"),
        "weekend": tr("Wochenendarbeit", "Weekend work"),
        "other": tr("Sonstiges", "Other"),
    }
    schedule_keys = list(schedule_options.keys())
    schedule_default = employment.get("work_schedule", schedule_keys[0])
    schedule_index = (
        schedule_keys.index(schedule_default)
        if schedule_default in schedule_keys
        else 0
    )
    schedule_cols = st.columns(3)
    employment["work_schedule"] = schedule_cols[0].selectbox(
        tr("Arbeitszeitmodell", "Work schedule"),
        options=schedule_keys,
        index=schedule_index,
        format_func=lambda key: schedule_options[key],
    )

    remote_col = schedule_cols[1]
    if employment.get("work_policy") in {"hybrid", "remote"}:
        employment["remote_percentage"] = remote_col.number_input(
            tr("Remote-Anteil (%)", "Remote share (%)"),
            min_value=0,
            max_value=100,
            value=int(employment.get("remote_percentage") or 0),
        )
    else:
        remote_col.empty()
        employment.pop("remote_percentage", None)

    contract_end_col = schedule_cols[2]
    if employment.get("contract_type") == "fixed_term":
        contract_end_default = _default_date(
            employment.get("contract_end"), fallback=date.today()
        )
        contract_end_value = contract_end_col.date_input(
            tr("Vertragsende", "Contract end"),
            value=contract_end_default,
            format="YYYY-MM-DD",
        )
        employment["contract_end"] = (
            contract_end_value.isoformat()
            if isinstance(contract_end_value, date)
            else employment.get("contract_end", "")
        )
    else:
        contract_end_col.empty()
        employment.pop("contract_end", None)

    toggle_row_1 = st.columns(3)
    employment["travel_required"] = toggle_row_1[0].toggle(
        tr("Reisetätigkeit?", "Travel required?"),
        value=bool(employment.get("travel_required")),
    )
    employment["relocation_support"] = toggle_row_1[1].toggle(
        tr("Relocation?", "Relocation?"),
        value=bool(employment.get("relocation_support")),
    )
    employment["visa_sponsorship"] = toggle_row_1[2].toggle(
        tr("Visum-Sponsoring?", "Visa sponsorship?"),
        value=bool(employment.get("visa_sponsorship")),
    )

    toggle_row_2 = st.columns(3)
    employment["overtime_expected"] = toggle_row_2[0].toggle(
        tr("Überstunden?", "Overtime expected?"),
        value=bool(employment.get("overtime_expected")),
    )
    employment["security_clearance_required"] = toggle_row_2[1].toggle(
        tr("Sicherheitsüberprüfung?", "Security clearance required?"),
        value=bool(employment.get("security_clearance_required")),
    )
    employment["shift_work"] = toggle_row_2[2].toggle(
        tr("Schichtarbeit?", "Shift work?"),
        value=bool(employment.get("shift_work")),
    )

    if employment.get("travel_required"):
        with st.expander(
            tr("Details zur Reisetätigkeit", "Travel details"), expanded=True
        ):
            col_share, col_region, col_details = st.columns((1, 2, 2))
            share_default = int(employment.get("travel_share") or 0)
            employment["travel_share"] = col_share.number_input(
                tr("Reiseanteil (%)", "Travel share (%)"),
                min_value=0,
                max_value=100,
                step=5,
                value=share_default,
            )

            scope_options = [
                ("germany", tr("Deutschland", "Germany")),
                ("europe", tr("Europa", "Europe")),
                ("worldwide", tr("Weltweit", "Worldwide")),
            ]
            scope_lookup = {value: label for value, label in scope_options}
            current_scope = employment.get("travel_region_scope", "germany")
            scope_index = next(
                (
                    idx
                    for idx, (value, _) in enumerate(scope_options)
                    if value == current_scope
                ),
                0,
            )
            selected_scope = col_region.selectbox(
                tr("Reiseregion", "Travel region"),
                options=[value for value, _ in scope_options],
                format_func=lambda opt: scope_lookup[opt],
                index=scope_index,
            )
            employment["travel_region_scope"] = selected_scope

            stored_regions = employment.get("travel_regions", [])
            stored_continents = employment.get("travel_continents", [])

            if selected_scope == "germany":
                selected_regions = col_region.multiselect(
                    tr("Bundesländer", "Federal states"),
                    options=GERMAN_STATES,
                    default=[
                        region for region in stored_regions if region in GERMAN_STATES
                    ],
                )
                employment["travel_regions"] = selected_regions
                employment.pop("travel_continents", None)
            elif selected_scope == "europe":
                selected_regions = col_region.multiselect(
                    tr("Länder (Europa)", "Countries (Europe)"),
                    options=EUROPEAN_COUNTRIES,
                    default=[
                        region
                        for region in stored_regions
                        if region in EUROPEAN_COUNTRIES
                    ],
                )
                employment["travel_regions"] = selected_regions
                employment.pop("travel_continents", None)
            else:
                continent_options = list(CONTINENT_COUNTRIES.keys())
                selected_continents = col_region.multiselect(
                    tr("Kontinente", "Continents"),
                    options=continent_options,
                    default=[
                        continent
                        for continent in stored_continents
                        if continent in continent_options
                    ],
                )
                employment["travel_continents"] = selected_continents
                base_continents = selected_continents or continent_options
                available_countries = sorted(
                    {
                        country
                        for continent in base_continents
                        for country in CONTINENT_COUNTRIES.get(continent, [])
                    }
                )
                selected_countries = col_region.multiselect(
                    tr("Länder", "Countries"),
                    options=available_countries,
                    default=[
                        country
                        for country in stored_regions
                        if country in available_countries
                    ],
                )
                employment["travel_regions"] = selected_countries

            employment["travel_details"] = col_details.text_input(
                tr("Zusatzinfos", "Additional details"),
                value=employment.get("travel_details", ""),
            )
    else:
        for field_name in (
            "travel_share",
            "travel_region_scope",
            "travel_regions",
            "travel_continents",
            "travel_details",
        ):
            employment.pop(field_name, None)

    if employment.get("relocation_support"):
        employment["relocation_details"] = st.text_input(
            tr("Relocation-Details", "Relocation details"),
            value=employment.get("relocation_details", ""),
        )
    else:
        employment.pop("relocation_details", None)

    # Inline follow-up questions for Position, Location and Employment section
    _render_followups_for_section(
        ("position.", "location.", "meta.", "employment."), data
    )


_step_position.handled_fields = [  # type: ignore[attr-defined]
    "position.job_title",
    "position.role_summary",
]



def _step_requirements():
    """Render the requirements step for skills and certifications."""

    data = _get_profile_state()
    location_data = data.setdefault("location", {})

    requirements_style_key = "ui.requirements_styles"
    if not st.session_state.get(requirements_style_key):
        st.markdown(
            """
            <style>
            .requirement-panel {
                border-radius: 0.9rem;
                border: 1px solid rgba(148, 163, 184, 0.35);
                background: rgba(248, 250, 252, 0.85);
                padding: 1.25rem 1.4rem;
                margin-bottom: 1.2rem;
            }
            .requirement-panel--insights {
                background: rgba(59, 130, 246, 0.06);
                border: 1px solid rgba(59, 130, 246, 0.22);
                box-shadow: inset 0 0 0 1px rgba(37, 99, 235, 0.12);
            }
            .requirement-panel__header {
                display: flex;
                gap: 0.5rem;
                align-items: center;
                font-weight: 600;
                font-size: 1.05rem;
            }
            .requirement-panel__caption {
                color: #475569;
                margin: 0.15rem 0 0.95rem 0;
                font-size: 0.92rem;
            }
            .requirement-panel--insights .requirement-panel__caption {
                color: #1e3a8a;
            }
            .requirement-panel__icon {
                font-size: 1.1rem;
            }
            .requirement-panel--insights .requirement-panel__icon {
                font-size: 0.95rem;
            }
            .ai-suggestion-box {
                margin-top: 0.6rem;
                padding: 0.75rem 0.85rem;
                border-radius: 0.75rem;
                border: 1px dashed rgba(14, 165, 233, 0.6);
                background: rgba(14, 165, 233, 0.08);
            }
            .ai-suggestion-box__title {
                font-weight: 600;
                margin-bottom: 0.3rem;
            }
            .ai-suggestion-box__caption {
                font-size: 0.85rem;
                color: #0369a1;
                margin-bottom: 0.5rem;
            }
            .skill-suggestion-table {
                margin-top: 0.75rem;
            }
            .skill-suggestion-table [data-testid="stDataFrame"] {
                border-radius: 0.75rem;
                border: 1px solid rgba(148, 163, 184, 0.35);
                background: rgba(15, 23, 42, 0.08);
                overflow: hidden;
            }
            .skill-suggestion-table table {
                font-size: 0.92rem;
            }
            .skill-suggestion-table [data-baseweb="checkbox"] {
                transform: scale(0.92);
            }
            </style>
            """,
            unsafe_allow_html=True,
        )
        st.session_state[requirements_style_key] = True

    lang = st.session_state.get("lang", "en")
    focus_presets = _SKILL_FOCUS_PRESETS.get(lang, _SKILL_FOCUS_PRESETS["en"])
    stored_focus = list(st.session_state.get(StateKeys.SKILL_SUGGESTION_HINTS, []))
    focus_options = sorted(
        {value.strip() for value in (focus_presets or []) if value.strip()}.union(
            {value.strip() for value in stored_focus if value.strip()}
        ),
        key=str.casefold,
    )
<<<<<<< HEAD
=======
    focus_signature = tuple(sorted(stored_focus, key=str.casefold))
>>>>>>> b012fda1

    job_title = (data.get("position", {}).get("job_title", "") or "").strip()
    has_missing_key = bool(st.session_state.get("openai_api_key_missing"))

    def _load_skill_suggestions(
        focus_terms: Sequence[str],
    ) -> tuple[dict[str, dict[str, list[str]]], str | None, str | None]:
        local_store = st.session_state.get(StateKeys.SKILL_SUGGESTIONS, {})
        focus_signature_local = tuple(sorted(focus_terms, key=str.casefold))
        if job_title and not has_missing_key:
            if (
                local_store.get("_title") == job_title
                and local_store.get("_lang") == lang
                and tuple(local_store.get("_focus", [])) == focus_signature_local
            ):
                return (
                    {
                        key: local_store.get(key, {})
                        for key in (
                            "hard_skills",
                            "soft_skills",
                            "tools_and_technologies",
                            "certificates",
                        )
                    },
                    None,
                    None,
                )
            fetched, error = get_skill_suggestions(
                job_title,
                lang=lang,
<<<<<<< HEAD
                focus_terms=list(focus_terms),
=======
                focus_terms=stored_focus,
>>>>>>> b012fda1
            )
            st.session_state[StateKeys.SKILL_SUGGESTIONS] = {
                "_title": job_title,
                "_lang": lang,
                "_focus": list(focus_signature_local),
                **fetched,
            }
            return fetched, error, None
        if has_missing_key:
            return {}, None, "missing_key"
        return {}, None, "missing_title"

<<<<<<< HEAD
    def _show_suggestion_warning(error: str | None) -> None:
        if not error:
            return
=======
    if suggestions_error:
        if st.session_state.get("debug"):
            st.session_state["skill_suggest_error"] = suggestions_error

>>>>>>> b012fda1
        st.warning(
            tr(
                "Skill-Vorschläge nicht verfügbar (API-Fehler)",
                "Skill suggestions not available (API error)",
            )
        )
<<<<<<< HEAD
        if st.session_state.get("debug"):
            st.session_state["skill_suggest_error"] = error

    suggestions, suggestions_error, suggestion_hint = _load_skill_suggestions(stored_focus)
    _show_suggestion_warning(suggestions_error)

    selected_focus = _chip_multiselect(
        tr("Fokus für KI-Skill-Vorschläge", "Focus for AI skill suggestions"),
        options=focus_options,
        values=stored_focus,
        help_text=tr(
            "Gib Themenfelder vor, damit die KI passende Skills priorisiert.",
            "Provide focus areas so the AI can prioritise matching skills.",
        ),
        dropdown=True,
    )
    st.session_state[StateKeys.SKILL_SUGGESTION_HINTS] = selected_focus
    if tuple(sorted(selected_focus, key=str.casefold)) != tuple(
        sorted(stored_focus, key=str.casefold)
    ):
        suggestions, suggestions_error, suggestion_hint = _load_skill_suggestions(
            selected_focus
        )
        _show_suggestion_warning(suggestions_error)
    else:
        # Ensure the warning remains visible even if focus remains unchanged.
        _show_suggestion_warning(suggestions_error)
=======
>>>>>>> b012fda1

    profile_context = _build_profile_context(data)
    requirements_header = _format_dynamic_message(
        default=("Anforderungen", "Requirements"),
        context=profile_context,
        variants=[
            (
                (
                    "Anforderungen für {job_title} bei {company_name}",
                    "Requirements for {job_title} at {company_name}",
                ),
                ("job_title", "company_name"),
            ),
            (
                (
                    "Anforderungen für {job_title}",
                    "Requirements for {job_title}",
                ),
                ("job_title",),
            ),
        ],
    )
    st.subheader(requirements_header)
    requirements_caption = _format_dynamic_message(
        default=(
            "Geforderte Fähigkeiten und Qualifikationen festhalten.",
            "Specify required skills and qualifications.",
        ),
        context=profile_context,
        variants=[
            (
                (
                    "Wichtige Fähigkeiten für {job_title} bei {company_name} sammeln.",
                    "Document the key skills for {job_title} at {company_name}.",
                ),
                ("job_title", "company_name"),
            ),
            (
                (
                    "Wichtige Fähigkeiten für {job_title} sammeln.",
                    "Document the key skills for {job_title}.",
                ),
                ("job_title",),
            ),
        ],
    )
    st.caption(requirements_caption)

    missing_here = _missing_fields_for_section(3)

    def _render_required_caption(condition: bool) -> None:
        if condition:
            st.caption(tr("Dieses Feld ist erforderlich", "This field is required"))

    @contextmanager
    def requirement_panel(
        *,
        icon: str,
        title: str,
        caption: str,
        tooltip: str,
        parent: DeltaGenerator | None = None,
        variant: str | None = None,
    ):
        if parent is not None:
            panel_container = parent.container()
        else:
            panel_container = st.container()
        panel_classes = ["requirement-panel"]
        if variant:
            panel_classes.append(f"requirement-panel--{variant}")
        class_attr = " ".join(panel_classes)
        panel_container.markdown(
            f"<div class='{class_attr}' title='{html.escape(tooltip)}'>",
            unsafe_allow_html=True,
        )
        panel_container.markdown(
            (
                "<div class='requirement-panel__header'>"
                f"<span class='requirement-panel__icon'>{icon}</span>"
                f"<span>{title}</span>"
                "</div>"
                f"<p class='requirement-panel__caption'>{caption}</p>"
            ),
            unsafe_allow_html=True,
        )
        body = panel_container.container()
        try:
            with body:
                yield
        finally:
            panel_container.markdown("</div>", unsafe_allow_html=True)

    def _render_ai_suggestions(
        *,
        source_key: str,
        target_key: str,
        widget_suffix: str,
        caption: str,
        show_hint: bool = False,
    ) -> None:
        if suggestion_hint == "missing_key":
            if show_hint:
                st.info(
                    tr(
                        "Skill-Vorschläge erfordern einen gültigen OpenAI API Key in den Einstellungen.",
                        "Skill suggestions require a valid OpenAI API key in the settings.",
                    )
                )
            return
        if suggestion_hint == "missing_title":
            if show_hint:
                st.info(
                    tr(
                        "Füge einen Jobtitel hinzu, um KI-Vorschläge zu erhalten.",
                        "Add a job title to unlock AI suggestions.",
                    )
                )
            return

        existing_terms: set[str] = set()
        for key_name in (
            "hard_skills_required",
            "hard_skills_optional",
            "soft_skills_required",
            "soft_skills_optional",
            "tools_and_technologies",
            "certificates",
        ):
            for entry in data["requirements"].get(key_name, []) or []:
                existing_terms.add(str(entry).casefold())

        grouped_pool = suggestions.get(source_key, {}) or {}
        seen_grouped: set[tuple[str, str]] = set()
        option_entries: list[tuple[str, str, str]] = []
        lang_code = st.session_state.get("lang", "de")
        for group_key, values in grouped_pool.items():
            label_key = _SUGGESTION_GROUP_LABEL_KEYS.get(group_key)
            if label_key:
                label_prefix = translate_key(label_key, lang_code)
            else:
                label_prefix = group_key.title()
            for raw in values:
                cleaned = str(raw or "").strip()
                if not cleaned:
                    continue
                marker = cleaned.casefold()
                if marker in existing_terms:
                    continue
                marker_key = (group_key, marker)
                if marker_key in seen_grouped:
                    continue
                seen_grouped.add(marker_key)
                option_entries.append((group_key, cleaned, label_prefix))

        if not option_entries:
            if show_hint:
                st.caption(
                    tr(
                        "Aktuell keine Vorschläge verfügbar.",
                        "No suggestions available right now.",
                    )
                )
            return

        st.markdown("<div class='ai-suggestion-box'>", unsafe_allow_html=True)
        st.markdown(
            "<div class='ai-suggestion-box__title'>💡 KI</div>"
            if st.session_state.get("lang", "de") == "de"
            else "<div class='ai-suggestion-box__title'>💡 AI</div>",
            unsafe_allow_html=True,
        )
        st.markdown(
            f"<div class='ai-suggestion-box__caption'>{caption}</div>",
            unsafe_allow_html=True,
        )
        widget_prefix = f"ai_suggestions.{target_key}.{widget_suffix}"
        formatted_options = sorted(
            option_entries,
            key=lambda item: (item[0], item[1].casefold()),
        )
        selection_label = tr("Vorschläge auswählen", "Select suggestions")
        st.markdown(f"**{selection_label}**")
        st.caption(
            tr(
                "Klicke auf eine Box, um den Vorschlag zu übernehmen.",
                "Click a tile to add the suggestion.",
            )
        )
        display_options = [
            f"{label} • {value}" for _group, value, label in formatted_options
        ]
        clicked_option = _render_chip_button_grid(
            display_options,
            key_prefix=f"{widget_prefix}.chips",
            columns=3,
        )
        st.markdown("</div>", unsafe_allow_html=True)

        if clicked_option is not None:
            _group, value, _label = formatted_options[clicked_option]
            merged = sorted(
                set(data["requirements"].get(target_key, [])).union([value]),
                key=str.casefold,
            )
            if target_key == "certificates":
                _set_requirement_certificates(data["requirements"], merged)
            else:
                data["requirements"][target_key] = merged
            st.session_state.pop(StateKeys.SKILL_SUGGESTIONS, None)
            st.rerun()

        if st.button(
            tr("🔄 Vorschläge aktualisieren", "🔄 Refresh suggestions"),
            key=f"{widget_prefix}.refresh",
            use_container_width=True,
        ):
            st.session_state.pop(StateKeys.SKILL_SUGGESTIONS, None)
            st.rerun()

    responsibilities = data.setdefault("responsibilities", {})
    responsibilities_items = [
        str(item)
        for item in responsibilities.get("items", [])
        if isinstance(item, str)
    ]
    responsibilities_text = "\n".join(responsibilities_items)
    responsibilities_key = "ui.requirements.responsibilities"
    responsibilities_seed_key = f"{responsibilities_key}.__seed"
    if st.session_state.get(responsibilities_seed_key) != responsibilities_text:
        st.session_state[responsibilities_key] = responsibilities_text
        st.session_state[responsibilities_seed_key] = responsibilities_text

    responsibilities_label = tr("Kernaufgaben", "Core responsibilities")
    responsibilities_required = "responsibilities.items" in missing_here
    display_label = (
        f"{responsibilities_label}{REQUIRED_SUFFIX}"
        if responsibilities_required
        else responsibilities_label
    )

    with requirement_panel(
        icon="🧠",
        title=tr("Aufgaben & Verantwortlichkeiten", "Responsibilities & deliverables"),
        caption=tr(
            "Wichtigste Aufgaben als Liste erfassen (eine Zeile je Punkt).",
            "Capture the key responsibilities as a list (one line per item).",
        ),
        tooltip=tr(
            "Nutze Stichpunkte, um klare Verantwortlichkeiten für die Rolle zu dokumentieren.",
            "Use bullet-style lines to document the role's core responsibilities.",
        ),
    ):
        raw_responsibilities = st.text_area(
            display_label,
            key=responsibilities_key,
            value=st.session_state.get(responsibilities_key, responsibilities_text),
            height=200,
            placeholder=tr(
                "z. B. Produkt-Roadmap planen\nStakeholder-Workshops moderieren",
                "e.g., Plan the product roadmap\nFacilitate stakeholder workshops",
            ),
        )
        cleaned_responsibilities = [
            re.sub(r"^[\-\*•]+\s*", "", line.strip())
            for line in raw_responsibilities.splitlines()
            if line.strip()
        ]
        responsibilities["items"] = cleaned_responsibilities
        if responsibilities_required and not cleaned_responsibilities:
            _render_required_caption(True)
        st.session_state[responsibilities_seed_key] = raw_responsibilities

    llm_skill_sources: dict[str, dict[str, list[str]]] = {}
    for pool_key in ("hard_skills", "soft_skills"):
        grouped = suggestions.get(pool_key)
        if not isinstance(grouped, Mapping):
            continue
        normalized_groups: dict[str, list[str]] = {}
        for group_key, values in grouped.items():
            if not isinstance(values, Sequence):
                continue
            cleaned_values = [
                str(value).strip()
                for value in values
                if isinstance(value, str) and str(value).strip()
            ]
            if cleaned_values:
                normalized_groups[str(group_key)] = cleaned_values
        if normalized_groups:
            llm_skill_sources[pool_key] = normalized_groups

    esco_skill_candidates = [
        str(skill).strip()
        for skill in st.session_state.get(StateKeys.ESCO_SKILLS, []) or []
        if isinstance(skill, str) and str(skill).strip()
    ]
    missing_esco_skills = [
        str(skill).strip()
        for skill in st.session_state.get(StateKeys.ESCO_MISSING_SKILLS, []) or []
        if isinstance(skill, str) and str(skill).strip()
    ]

    _render_skill_board(
        requirements,
        llm_suggestions=llm_skill_sources,
        esco_skills=esco_skill_candidates,
        missing_esco_skills=missing_esco_skills,
    )

    focus_columns = st.columns([1, 2, 1])
    with focus_columns[1]:
        updated_focus = _chip_multiselect(
            tr("Fokus für KI-Skill-Vorschläge", "Focus for AI skill suggestions"),
            options=focus_options,
            values=stored_focus,
            help_text=tr(
                "Gib Themenfelder vor, damit die KI passende Skills priorisiert.",
                "Provide focus areas so the AI can prioritise matching skills.",
            ),
            dropdown=True,
        )
    st.session_state[StateKeys.SKILL_SUGGESTION_HINTS] = updated_focus
    stored_focus = updated_focus

    must_col, nice_col = st.columns(2, gap="large")

    with requirement_panel(
        icon="🔒",
        title=tr("Muss-Anforderungen", "Must-have requirements"),
        caption=tr(
            "Pflichtfelder für die Vorauswahl der Kandidat:innen.",
            "Mandatory inputs used to screen candidates.",
        ),
        tooltip=tr(
            "Alle Angaben in diesem Block sind zwingend für das Matching.",
            "Everything in this block is required for candidate matching.",
        ),
        parent=must_col,
    ):
        must_cols = st.columns(2, gap="large")
        label_hard_req = tr("Hard Skills (Muss)", "Hard Skills (Must-have)")
        if "requirements.hard_skills_required" in missing_here:
            label_hard_req += REQUIRED_SUFFIX
        with must_cols[0]:
            data["requirements"]["hard_skills_required"] = _chip_multiselect(
                label_hard_req,
                options=data["requirements"].get("hard_skills_required", []),
                values=data["requirements"].get("hard_skills_required", []),
                help_text=tr(
                    "Zwingend benötigte technische Kompetenzen.",
                    "Essential technical competencies.",
                ),
                dropdown=True,
            )
            _render_required_caption(
                "requirements.hard_skills_required" in missing_here
                and not data["requirements"].get("hard_skills_required")
            )
            _render_ai_suggestions(
                source_key="hard_skills",
                target_key="hard_skills_required",
                widget_suffix="must",
                caption=tr(
                    "Empfohlene Skills auf Basis des Jobtitels.",
                    "Recommended skills based on the job title.",
                ),
                show_hint=True,
            )
        label_soft_req = tr("Soft Skills (Muss)", "Soft Skills (Must-have)")
        if "requirements.soft_skills_required" in missing_here:
            label_soft_req += REQUIRED_SUFFIX
        with must_cols[1]:
            data["requirements"]["soft_skills_required"] = _chip_multiselect(
                label_soft_req,
                options=data["requirements"].get("soft_skills_required", []),
                values=data["requirements"].get("soft_skills_required", []),
                help_text=tr(
                    "Unverzichtbare Verhalten- und Teamkompetenzen.",
                    "Critical behavioural and team skills.",
                ),
                dropdown=True,
            )
            _render_required_caption(
                "requirements.soft_skills_required" in missing_here
                and not data["requirements"].get("soft_skills_required")
            )
            _render_ai_suggestions(
                source_key="soft_skills",
                target_key="soft_skills_required",
                widget_suffix="must_soft",
                caption=tr(
                    "KI-Vorschläge für soziale und methodische Kompetenzen.",
                    "AI picks for behavioural and interpersonal strengths.",
                ),
            )

    with requirement_panel(
        icon="✨",
        title=tr("Nice-to-have", "Nice-to-have"),
        caption=tr(
            "Optionale Fähigkeiten für ein ideales Kandidatenprofil.",
            "Optional capabilities that enrich the profile.",
        ),
        tooltip=tr(
            "Diese Angaben sind nicht zwingend, helfen aber bei der Priorisierung.",
            "Not mandatory, but helpful for prioritisation.",
        ),
        parent=nice_col,
    ):
        nice_cols = st.columns(2, gap="large")
        with nice_cols[0]:
            data["requirements"]["hard_skills_optional"] = _chip_multiselect(
                tr("Hard Skills (Nice-to-have)", "Hard Skills (Nice-to-have)"),
                options=data["requirements"].get("hard_skills_optional", []),
                values=data["requirements"].get("hard_skills_optional", []),
                help_text=tr(
                    "Zusätzliche technische Stärken, die Mehrwert bieten.",
                    "Additional technical strengths that add value.",
                ),
                dropdown=True,
            )
            _render_ai_suggestions(
                source_key="hard_skills",
                target_key="hard_skills_optional",
                widget_suffix="nice",
                caption=tr(
                    "Optionale technische Skills, die die KI empfiehlt.",
                    "Optional technical skills recommended by AI.",
                ),
            )
        with nice_cols[1]:
            data["requirements"]["soft_skills_optional"] = _chip_multiselect(
                tr("Soft Skills (Nice-to-have)", "Soft Skills (Nice-to-have)"),
                options=data["requirements"].get("soft_skills_optional", []),
                values=data["requirements"].get("soft_skills_optional", []),
                help_text=tr(
                    "Wünschenswerte persönliche Eigenschaften.",
                    "Valuable personal attributes.",
                ),
                dropdown=True,
            )
            _render_ai_suggestions(
                source_key="soft_skills",
                target_key="soft_skills_optional",
                widget_suffix="nice_soft",
                caption=tr(
                    "Nice-to-have Soft Skills laut KI-Vorschlag.",
                    "Nice-to-have soft skills suggested by AI.",
                ),
            )

    with requirement_panel(
<<<<<<< HEAD
=======
        icon="📈",
        title=tr("Markt-Insights", "Market insights"),
        caption=tr(
            "Visualisiert den Effekt deiner Nice-to-have-Auswahl.",
            "Visualises the effect of your nice-to-have selection.",
        ),
        tooltip=tr(
            "Optional gewählte Skills zeigen hier ihren Einfluss auf Gehalt und Talentverfügbarkeit.",
            "Optional skills show their impact on salary and talent availability here.",
        ),
        parent=nice_col,
        variant="insights",
    ):
        nice_insight_skills = (
            list(data["requirements"].get("hard_skills_optional", []))
            + list(data["requirements"].get("soft_skills_optional", []))
        )
        render_skill_market_insights(
            nice_insight_skills,
            segment_label=tr("Nice-to-have", "Nice-to-have"),
            empty_message=tr(
                "Noch keine Nice-to-have-Skills gewählt – füge Auswahl hinzu für Markt-Insights.",
                "No nice-to-have skills selected yet – add some to unlock market insights.",
            ),
        )

    tools_col, language_col = st.columns(2, gap="large")

    with requirement_panel(
>>>>>>> b012fda1
        icon="🛠️",
        title=tr("Tools, Tech & Zertifikate", "Tools, tech & certificates"),
        caption=tr(
            "Technologien, Systeme und formale Nachweise bündeln.",
            "Capture technologies, systems, and formal certificates.",
        ),
        tooltip=tr(
            "Liste die wichtigsten Werkzeuge sowie verbindliche Zertifikate auf.",
            "List the essential tools together with required certificates.",
        ),
        parent=tools_col,
    ):
        tech_cert_cols = st.columns(2, gap="large")
        with tech_cert_cols[0]:
            data["requirements"]["tools_and_technologies"] = _chip_multiselect(
                tr("Tools & Tech", "Tools & Tech"),
                options=data["requirements"].get("tools_and_technologies", []),
                values=data["requirements"].get("tools_and_technologies", []),
                help_text=tr(
                    "Wichtige Systeme, Plattformen oder Sprachen.",
                    "Key systems, platforms, or languages.",
                ),
                dropdown=True,
            )
            _render_ai_suggestions(
                source_key="tools_and_technologies",
                target_key="tools_and_technologies",
                widget_suffix="tools",
                caption=tr(
                    "Ergänzende Tools & Technologien aus der KI-Analyse.",
                    "Complementary tools & technologies suggested by AI.",
                ),
            )
        with tech_cert_cols[1]:
            certificate_options = _collect_combined_certificates(data["requirements"])
            selected_certificates = _chip_multiselect(
                tr("Zertifikate", "Certificates"),
                options=certificate_options,
                values=certificate_options,
                help_text=tr(
                    "Benötigte Zertifikate oder Nachweise.",
                    "Required certificates or attestations.",
                ),
                dropdown=True,
            )
            _set_requirement_certificates(data["requirements"], selected_certificates)
            _render_ai_suggestions(
                source_key="certificates",
                target_key="certificates",
                widget_suffix="certs",
                caption=tr(
                    "Von der KI empfohlene Zertifikate passend zum Jobtitel.",
                    "AI-recommended certificates that match the job title.",
                ),
            )

    with requirement_panel(
        icon="🌐",
        title=tr("Sprachen & Level", "Languages & level"),
        caption=tr(
            "Kommunikationsanforderungen und gewünschte Sprachkompetenzen.",
            "Communication requirements and desired language skills.",
        ),
        tooltip=tr(
            "Definiere, welche Sprachen verbindlich oder optional sind.",
            "Define which languages are mandatory or optional.",
        ),
        parent=language_col,
    ):
        lang_cols = st.columns(2, gap="large")
        with lang_cols[0]:
            data["requirements"]["languages_required"] = _chip_multiselect(
                tr("Sprachen", "Languages"),
                options=data["requirements"].get("languages_required", []),
                values=data["requirements"].get("languages_required", []),
                help_text=tr(
                    "Sprachen, die zwingend erforderlich sind.",
                    "Languages that are mandatory for the role.",
                ),
                dropdown=True,
            )
        with lang_cols[1]:
            data["requirements"]["languages_optional"] = _chip_multiselect(
                tr("Optionale Sprachen", "Optional languages"),
                options=data["requirements"].get("languages_optional", []),
                values=data["requirements"].get("languages_optional", []),
                help_text=tr(
                    "Sprachen, die ein Plus darstellen.",
                    "Languages that are a plus.",
                ),
                dropdown=True,
            )

        current_language_level = (
            data["requirements"].get("language_level_english") or ""
        )
        language_level_options = list(CEFR_LANGUAGE_LEVELS)
        if (
            current_language_level
            and current_language_level not in language_level_options
        ):
            language_level_options.append(current_language_level)
        selected_level = st.selectbox(
            tr("Englischniveau", "English level"),
            options=language_level_options,
            index=(
                language_level_options.index(current_language_level)
                if current_language_level in language_level_options
                else 0
            ),
            format_func=_format_language_level_option,
            help=tr(
                "Wähle das minimale Englischniveau für die Rolle.",
                "Select the minimum English proficiency level for the role.",
            ),
        )
        data["requirements"]["language_level_english"] = selected_level

    must_insight_skills = (
        list(data["requirements"].get("hard_skills_required", []))
        + list(data["requirements"].get("soft_skills_required", []))
        + list(data["requirements"].get("tools_and_technologies", []))
        + _collect_combined_certificates(data["requirements"])
    )
    nice_insight_skills = (
        list(data["requirements"].get("hard_skills_optional", []))
        + list(data["requirements"].get("soft_skills_optional", []))
    )
    language_insight_skills = (
        list(data["requirements"].get("languages_required", []))
        + list(data["requirements"].get("languages_optional", []))
    )
    insight_groups = {
        tr("Muss-Anforderungen", "Must-have requirements"): must_insight_skills,
        tr("Nice-to-have", "Nice-to-have"): nice_insight_skills,
        tr("Sprachen", "Languages"): language_insight_skills,
    }
    insight_groups = {
        label: [skill for skill in skills if isinstance(skill, str) and skill.strip()]
        for label, skills in insight_groups.items()
        if any(isinstance(skill, str) and skill.strip() for skill in skills)
    }

    with requirement_panel(
        icon="📍",
        title=tr("Markt-Insights", "Market insights"),
        caption=tr(
            "Ein konsolidierter Blick auf Gehalts- und Talentwirkung deiner Anforderungen.",
            "A consolidated view on salary and talent impact for your requirements.",
        ),
        tooltip=tr(
            "Passe Radius und Auswahl an, um Benchmarks regional zu fokussieren.",
            "Adjust radius and selection to focus the benchmarks on your region.",
        ),
        variant="insights",
    ):
        radius_default_raw = location_data.get("talent_radius_km", 50)
        try:
            radius_default_int = int(float(radius_default_raw))
        except (TypeError, ValueError):
            radius_default_int = 50
        radius_default_int = min(200, max(10, radius_default_int))
        radius_value = st.slider(
            tr("Standort-Radius", "Location radius"),
            min_value=10,
            max_value=200,
            value=radius_default_int,
            step=5,
            help=tr(
                "Bestimmt, in welchem Umkreis wir Skill-Benchmarks priorisieren (in Kilometern).",
                "Determines the catchment area for prioritising skill benchmarks (in kilometres).",
            ),
        )
        location_data["talent_radius_km"] = int(radius_value)

        location_parts: list[str] = []
        for key in ("primary_city", "region", "state", "province", "country"):
            raw_value = location_data.get(key)
            if not raw_value:
                continue
            cleaned_value = str(raw_value).strip()
            if cleaned_value and cleaned_value not in location_parts:
                location_parts.append(cleaned_value)
        if location_parts:
            region_caption = tr(
                "Region: {region} · Radius {radius} km",
                "Region: {region} · Radius {radius} km",
            ).format(region=", ".join(location_parts), radius=radius_value)
            st.caption(region_caption)
        else:
            st.caption(
                tr(
                    "Trage einen Standort im Unternehmensschritt ein, um regionale Benchmarks zu präzisieren.",
                    "Provide a location in the company step to refine regional benchmarks.",
                )
            )

        render_skill_market_insights(
            insight_groups,
            segment_label=tr("Ausgewählte Anforderungen", "Selected requirements"),
            empty_message=tr(
                "Noch keine Anforderungen hinterlegt – ergänze Skills oder Sprachen für Markt-Insights.",
                "No requirements captured yet – add skills or languages to unlock market insights.",
            ),
            location=location_data,
            radius_km=float(radius_value),
        )

    # Inline follow-up questions for Requirements section
    _render_followups_for_section(("requirements.",), data)



_step_requirements.handled_fields = [  # type: ignore[attr-defined]
    "responsibilities.items",
    "requirements.hard_skills_required",
    "requirements.soft_skills_required",
]


def _build_field_section_map() -> dict[str, int]:
    """Derive mapping of schema fields to wizard sections.

    Each step declares the fields it handles via ``handled_fields``. This
    function iterates over the step order and builds a reverse lookup to avoid
    mismatches between UI steps and critical field checks.

    Returns:
        Mapping of field paths to section numbers.
    """

    ordered_steps = [_step_company, _step_position, _step_requirements]
    mapping: dict[str, int] = {}
    for idx, step in enumerate(ordered_steps, start=1):
        for field in getattr(step, "handled_fields", []):
            mapping[field] = idx
    return mapping


FIELD_SECTION_MAP = _build_field_section_map()
CRITICAL_SECTION_ORDER: tuple[int, ...] = tuple(
    sorted(set(FIELD_SECTION_MAP.values())) or (COMPANY_STEP_INDEX,)
)


def get_missing_critical_fields(*, max_section: int | None = None) -> list[str]:
    """Return critical fields missing from state or profile data.

    Args:
        max_section: Optional highest section number to inspect.

    Returns:
        List of missing critical field paths.
    """

    missing: list[str] = []
    profile_data = st.session_state.get(StateKeys.PROFILE, {})
    for field in CRITICAL_FIELDS:
        if max_section is not None and FIELD_SECTION_MAP.get(field, 0) > max_section:
            continue
        value = st.session_state.get(field)
        if not value:
            value = get_in(profile_data, field, None)
        if not value:
            missing.append(field)

    for q in st.session_state.get(StateKeys.FOLLOWUPS, []):
        if q.get("priority") == "critical":
            missing.append(q.get("field", ""))
    return missing


def _resolve_section_for_field(field: str) -> int:
    """Return the wizard section index responsible for ``field``."""

    section = FIELD_SECTION_MAP.get(field)
    if section is not None:
        return section
    if CRITICAL_SECTION_ORDER:
        return CRITICAL_SECTION_ORDER[0]
    return COMPANY_STEP_INDEX


def _update_section_progress(
    missing_fields: Iterable[str] | None = None,
) -> tuple[int | None, list[int]]:
    """Update session state with completion information for wizard sections."""

    fields = (
        list(missing_fields)
        if missing_fields is not None
        else get_missing_critical_fields()
    )
    fields = list(dict.fromkeys(fields))
    sections_with_missing = {_resolve_section_for_field(field) for field in fields}

    first_incomplete: int | None = None
    for section in CRITICAL_SECTION_ORDER:
        if section in sections_with_missing:
            first_incomplete = section
            break

    if first_incomplete is None and sections_with_missing:
        first_incomplete = _resolve_section_for_field(next(iter(fields)))

    if first_incomplete is None:
        completed_sections = list(CRITICAL_SECTION_ORDER)
    else:
        completed_sections = [
            section
            for section in CRITICAL_SECTION_ORDER
            if section < first_incomplete and section not in sections_with_missing
        ]

    st.session_state[StateKeys.EXTRACTION_MISSING] = fields
    st.session_state[StateKeys.FIRST_INCOMPLETE_SECTION] = first_incomplete
    st.session_state[StateKeys.COMPLETED_SECTIONS] = completed_sections
    return first_incomplete, completed_sections


def _step_compensation():
    """Render the compensation and benefits step.

    Returns:
        None
    """

    profile = _get_profile_state()
    profile_context = _build_profile_context(profile)
    compensation_header = _format_dynamic_message(
        default=("Leistungen & Benefits", "Rewards & Benefits"),
        context=profile_context,
        variants=[
            (
                (
                    "Vergütung für {job_title} bei {company_name}",
                    "Compensation for {job_title} at {company_name}",
                ),
                ("job_title", "company_name"),
            ),
            (
                (
                    "Vergütung für {job_title}",
                    "Compensation for {job_title}",
                ),
                ("job_title",),
            ),
            (
                (
                    "Leistungen bei {company_name}",
                    "Rewards at {company_name}",
                ),
                ("company_name",),
            ),
        ],
    )
    st.subheader(compensation_header)
    compensation_caption = _format_dynamic_message(
        default=(
            "Gehaltsspanne und Zusatzleistungen erfassen.",
            "Capture salary range and benefits.",
        ),
        context=profile_context,
        variants=[
            (
                (
                    "Gehalt und Benefits für {job_title} bei {company_name} festhalten.",
                    "Capture salary and benefits for {job_title} at {company_name}.",
                ),
                ("job_title", "company_name"),
            ),
            (
                (
                    "Gehalt und Benefits für {job_title} festhalten.",
                    "Capture salary and benefits for {job_title}.",
                ),
                ("job_title",),
            ),
        ],
    )
    st.caption(compensation_caption)
    data = profile

    stored_min = data["compensation"].get("salary_min")
    stored_max = data["compensation"].get("salary_max")
    default_min = int(stored_min) if stored_min else 50000
    default_max = int(stored_max) if stored_max else 70000

    c_salary_min, c_salary_max = st.columns(2)
    salary_min = c_salary_min.number_input(
        tr("Gehalt von", "Salary from"),
        min_value=0,
        max_value=500000,
        value=default_min,
        step=1000,
        format="%i",
    )
    salary_max = c_salary_max.number_input(
        tr("Gehalt bis", "Salary to"),
        min_value=0,
        max_value=500000,
        value=default_max,
        step=1000,
        format="%i",
    )
    data["compensation"]["salary_min"] = int(salary_min)
    data["compensation"]["salary_max"] = int(salary_max)
    data["compensation"]["salary_provided"] = bool(salary_min or salary_max)

    c1, c2, c3 = st.columns(3)
    currency_options = ["EUR", "USD", "CHF", "GBP", "Other"]
    current_currency = data["compensation"].get("currency", "EUR")
    idx = (
        currency_options.index(current_currency)
        if current_currency in currency_options
        else currency_options.index("Other")
    )
    choice = c1.selectbox(
        tr("Währung", "Currency"), options=currency_options, index=idx
    )
    if choice == "Other":
        data["compensation"]["currency"] = c1.text_input(
            tr("Andere Währung", "Other currency"),
            value=("" if current_currency in currency_options else current_currency),
        )
    else:
        data["compensation"]["currency"] = choice

    period_options = ["year", "month", "day", "hour"]
    current_period = data["compensation"].get("period")
    data["compensation"]["period"] = c2.selectbox(
        tr("Periode", "Period"),
        options=period_options,
        index=(
            period_options.index(current_period)
            if current_period in period_options
            else 0
        ),
    )
    data["compensation"]["variable_pay"] = c3.toggle(
        tr("Variable Vergütung?", "Variable pay?"),
        value=bool(data["compensation"].get("variable_pay")),
    )

    if data["compensation"]["variable_pay"]:
        c4, c5 = st.columns(2)
        data["compensation"]["bonus_percentage"] = c4.number_input(
            tr("Bonus %", "Bonus %"),
            min_value=0.0,
            max_value=100.0,
            value=float(data["compensation"].get("bonus_percentage") or 0.0),
        )
        data["compensation"]["commission_structure"] = c5.text_input(
            tr("Provisionsmodell", "Commission structure"),
            value=data["compensation"].get("commission_structure", ""),
        )

    c6, c7 = st.columns(2)
    data["compensation"]["equity_offered"] = c6.toggle(
        tr("Mitarbeiterbeteiligung?", "Equity?"),
        value=bool(data["compensation"].get("equity_offered")),
    )
    lang = st.session_state.get("lang", "de")
    benefit_focus_presets = _BENEFIT_FOCUS_PRESETS.get(
        lang, _BENEFIT_FOCUS_PRESETS["en"]
    )
    stored_benefit_focus = st.session_state.get(
        StateKeys.BENEFIT_SUGGESTION_HINTS, []
    )
    benefit_focus_options = sorted(
        {value.strip() for value in benefit_focus_presets if value.strip()}.union(
            {value.strip() for value in stored_benefit_focus if value.strip()}
        ),
        key=str.casefold,
    )
    selected_benefit_focus = _chip_multiselect(
        tr("Fokus für Benefit-Vorschläge", "Focus for AI benefit suggestions"),
        options=benefit_focus_options,
        values=stored_benefit_focus,
        help_text=tr(
            "Lege Kategorien fest, auf die die KI ihre Benefit-Vorschläge ausrichten soll.",
            "Define categories the AI should emphasise when proposing benefits.",
        ),
        dropdown=True,
    )
    st.session_state[StateKeys.BENEFIT_SUGGESTION_HINTS] = selected_benefit_focus

    industry_context = data.get("company", {}).get("industry", "")
    fallback_benefits = get_static_benefit_shortlist(
        lang=lang, industry=industry_context
    )
    benefit_state = st.session_state.get(StateKeys.BENEFIT_SUGGESTIONS, {})
    if benefit_state.get("_lang") != lang:
        benefit_state = {"llm": [], "fallback": fallback_benefits, "_lang": lang}
    else:
        benefit_state.setdefault("fallback", fallback_benefits)
    st.session_state[StateKeys.BENEFIT_SUGGESTIONS] = benefit_state
    llm_benefits = benefit_state.get("llm", [])
    fallback_pool = benefit_state.get("fallback", fallback_benefits)
    benefit_options = sorted(
        set(
            fallback_pool
            + data["compensation"].get("benefits", [])
            + llm_benefits
        )
    )
    data["compensation"]["benefits"] = _chip_multiselect(
        tr("Leistungen", "Benefits"),
        options=benefit_options,
        values=data["compensation"].get("benefits", []),
    )

    suggestion_entries: list[tuple[str, str, str]] = []
    existing_benefit_markers = {
        str(item).casefold()
        for item in data["compensation"].get("benefits", []) or []
    }
    seen_benefit_options: set[tuple[str, str]] = set()
    for group_key, label in (
        ("llm", tr("LLM-Vorschläge", "LLM suggestions")),
        ("fallback", tr("Standardliste", "Fallback shortlist")),
    ):
        pool = llm_benefits if group_key == "llm" else fallback_pool
        for raw in pool:
            benefit = str(raw or "").strip()
            if not benefit:
                continue
            marker = benefit.casefold()
            marker_key = (group_key, marker)
            if marker in existing_benefit_markers or marker_key in seen_benefit_options:
                continue
            seen_benefit_options.add(marker_key)
            suggestion_entries.append((group_key, benefit, label))

    if suggestion_entries:
        suggestion_key = "benefit_suggestions.selection"
        formatted_benefits = sorted(
            suggestion_entries,
            key=lambda item: (0 if item[0] == "llm" else 1, item[1].casefold()),
        )
        suggestion_label = tr(
            "Vorschläge aus KI & Liste",
            "Suggestions from AI & shortlist",
        )
        st.markdown(f"**{suggestion_label}**")
        st.caption(
            tr(
                "Klicke auf eine Box, um den Vorschlag zu übernehmen.",
                "Click a tile to add the suggestion.",
            )
        )
        display_values = [f"{label} • {value}" for _group, value, label in formatted_benefits]
        clicked_index = _render_chip_button_grid(
            display_values,
            key_prefix=suggestion_key,
            columns=3,
        )
        if clicked_index is not None:
            _group, value, _label = formatted_benefits[clicked_index]
            merged = sorted(
                set(data["compensation"].get("benefits", [])).union([value]),
                key=str.casefold,
            )
            data["compensation"]["benefits"] = merged
            st.rerun()

    if st.button("💡 " + tr("Benefits vorschlagen", "Suggest Benefits")):
        job_title = data.get("position", {}).get("job_title", "")
        industry = data.get("company", {}).get("industry", "")
        existing = "\n".join(data["compensation"].get("benefits", []))
        new_sugg, err, used_fallback = get_benefit_suggestions(
            job_title,
            industry,
            existing,
            lang=lang,
            focus_areas=selected_benefit_focus,
        )
        if used_fallback:
            st.info(
                tr(
                    "Keine KI-Vorschläge verfügbar – zeige Standardliste.",
                    "No AI suggestions available – showing fallback list.",
                )
            )
        elif err:
            st.warning(
                tr(
                    "Benefit-Vorschläge nicht verfügbar (API-Fehler)",
                    "Benefit suggestions not available (API error)",
                )
            )
        if err and st.session_state.get("debug"):
            st.session_state["benefit_suggest_error"] = err
        if new_sugg:
            benefit_state = st.session_state.get(
                StateKeys.BENEFIT_SUGGESTIONS,
                {"llm": [], "fallback": fallback_benefits, "_lang": lang},
            )
            benefit_state["_lang"] = lang
            if used_fallback:
                benefit_state["llm"] = []
                benefit_state["fallback"] = new_sugg
            else:
                benefit_state["llm"] = new_sugg
                benefit_state["fallback"] = fallback_benefits
            st.session_state[StateKeys.BENEFIT_SUGGESTIONS] = benefit_state
            st.rerun()

    # Inline follow-up questions for Compensation section
    _render_followups_for_section(("compensation.",), data)


def _step_process():
    """Render the hiring process step."""

    profile = _get_profile_state()
    profile_context = _build_profile_context(profile)
    process_header = _format_dynamic_message(
        default=("Prozess", "Process"),
        context=profile_context,
        variants=[
            (
                (
                    "Bewerbungsprozess bei {company_name}",
                    "Hiring process at {company_name}",
                ),
                ("company_name",),
            ),
            (
                (
                    "Prozess für {job_title}",
                    "Process for {job_title}",
                ),
                ("job_title",),
            ),
        ],
    )
    st.subheader(process_header)
    process_caption = _format_dynamic_message(
        default=(
            "Ablauf des Bewerbungsprozesses skizzieren.",
            "Outline the hiring process steps.",
        ),
        context=profile_context,
        variants=[
            (
                (
                    "Ablauf für den {job_title}-Prozess bei {company_name} skizzieren.",
                    "Outline the {job_title} process at {company_name}.",
                ),
                ("job_title", "company_name"),
            ),
            (
                (
                    "Ablauf für den {job_title}-Prozess skizzieren.",
                    "Outline the {job_title} process steps.",
                ),
                ("job_title",),
            ),
        ],
    )
    st.caption(process_caption)
    data = profile["process"]

    stakeholders_raw = data.get("stakeholders")
    stakeholders_list = (
        stakeholders_raw if isinstance(stakeholders_raw, list) else []
    )
    has_stakeholder_details = any(
        any(str(person.get(field) or "").strip() for field in ("name", "role", "email"))
        or bool(person.get("information_loop_phases"))
        for person in stakeholders_list
        if isinstance(person, Mapping)
    )
    if not has_stakeholder_details:
        st.info(
            tr(
                (
                    "Erfasse hier deinen Ansprechpartner, damit in der Übersicht nicht der Hinweis "
                    "„Keine Stakeholder hinterlegt – Schritt 'Prozess' ausfüllen, um Personen zu ergänzen.“"
                    " erscheint."
                ),
                (
                    "Capture your primary contact here so the summary doesn’t display the hint "
                    "“No stakeholders available – populate the Process step to add contacts.”."
                ),
            )
        )

    _render_stakeholders(data, "ui.process.stakeholders")
    _render_phases(data, data.get("stakeholders", []), "ui.process.phases")

    c1, c2 = st.columns(2)
    original_timeline = data.get("recruitment_timeline", "")
    default_start, default_end = _timeline_default_range(original_timeline)
    timeline_selection = c1.date_input(
        tr("Gesamt-Timeline", "Overall timeline"),
        value=(default_start, default_end),
        key="ui.process.recruitment_timeline",
    )
    start_date, end_date = _normalize_date_selection(timeline_selection)
    changed = (start_date, end_date) != (default_start, default_end)
    if (
        original_timeline
        and not _parse_timeline_range(str(original_timeline))[0]
        and not changed
    ):
        data["recruitment_timeline"] = str(original_timeline)
    else:
        data["recruitment_timeline"] = _format_timeline_string(start_date, end_date)
    data["process_notes"] = c2.text_area(
        tr("Notizen", "Notes"),
        value=data.get("process_notes", ""),
        key="ui.process.notes",
    )
    data["application_instructions"] = st.text_area(
        tr("Bewerbungsinstruktionen", "Application instructions"),
        value=data.get("application_instructions", ""),
        key="ui.process.application_instructions",
    )
    with st.expander(tr("Onboarding (nach Einstellung)", "Onboarding (post-hire)")):
        _render_onboarding_section(data, "ui.process.onboarding")

    # Inline follow-up questions for Process section
    _render_followups_for_section(("process.",), profile)


def _summary_company() -> None:
    """Editable summary tab for company information."""

    data = st.session_state[StateKeys.PROFILE]
    c1, c2 = st.columns(2)
    summary_company_label = tr("Firma", "Company") + REQUIRED_SUFFIX
    summary_company_lock = _field_lock_config(
        "company.name",
        summary_company_label,
        container=c1,
        context="summary",
    )
    name = c1.text_input(
        summary_company_lock["label"],
        value=data["company"].get("name", ""),
        **_apply_field_lock_kwargs(
            summary_company_lock,
            {
                "key": "ui.summary.company.name",
                "help": tr("Dieses Feld ist erforderlich", "This field is required"),
            },
        ),
    )
    industry = c2.text_input(
        tr("Branche", "Industry"),
        value=data["company"].get("industry", ""),
        key="ui.summary.company.industry",
    )
    hq = c1.text_input(
        tr("Hauptsitz", "Headquarters"),
        value=data["company"].get("hq_location", ""),
        key="ui.summary.company.hq_location",
    )
    size = c2.text_input(
        tr("Größe", "Size"),
        value=data["company"].get("size", ""),
        key="ui.summary.company.size",
    )
    website = c1.text_input(
        tr("Website", "Website"),
        value=data["company"].get("website", ""),
        key="ui.summary.company.website",
    )
    mission = c2.text_input(
        tr("Mission", "Mission"),
        value=data["company"].get("mission", ""),
        key="ui.summary.company.mission",
    )
    culture = st.text_area(
        tr("Kultur", "Culture"),
        value=data["company"].get("culture", ""),
        key="ui.summary.company.culture",
    )
    company_brand_value = data["company"].get("brand_keywords", "")
    company_brand_default = (
        company_brand_value if isinstance(company_brand_value, str) else ""
    )
    if UIKeys.COMPANY_BRAND_KEYWORDS not in st.session_state:
        st.session_state[UIKeys.COMPANY_BRAND_KEYWORDS] = company_brand_default

    if st.session_state.pop(UIKeys.JOB_AD_BRAND_TONE_SYNC_FLAG, False):
        synced_brand = st.session_state.get(UIKeys.JOB_AD_BRAND_TONE)
        st.session_state[UIKeys.COMPANY_BRAND_KEYWORDS] = (
            synced_brand if isinstance(synced_brand, str) else ""
        )

    brand = st.text_input(
        tr("Brand-Ton oder Keywords", "Brand tone or keywords"),
        value=st.session_state.get(UIKeys.COMPANY_BRAND_KEYWORDS, ""),
        key=UIKeys.COMPANY_BRAND_KEYWORDS,
    )
    logo_bytes = st.session_state.get("company_logo")
    if logo_bytes:
        st.image(logo_bytes, width=120)

    _update_profile("company.name", name)
    _update_profile("company.industry", industry)
    _update_profile("company.hq_location", hq)
    _update_profile("company.size", size)
    _update_profile("company.website", website)
    _update_profile("company.mission", mission)
    _update_profile("company.culture", culture)
    _update_profile("company.brand_keywords", brand)


def _summary_position() -> None:
    """Editable summary tab for position details."""

    data = st.session_state[StateKeys.PROFILE]
    c1, c2 = st.columns(2)
    summary_title_label = tr("Jobtitel", "Job title") + REQUIRED_SUFFIX
    summary_title_lock = _field_lock_config(
        "position.job_title",
        summary_title_label,
        container=c1,
        context="summary",
    )
    job_title = c1.text_input(
        summary_title_lock["label"],
        value=data["position"].get("job_title", ""),
        **_apply_field_lock_kwargs(
            summary_title_lock,
            {
                "key": "ui.summary.position.job_title",
                "help": tr("Dieses Feld ist erforderlich", "This field is required"),
            },
        ),
    )
    seniority = c2.text_input(
        tr("Seniorität", "Seniority"),
        value=data["position"].get("seniority_level", ""),
        key="ui.summary.position.seniority",
    )
    department = c1.text_input(
        tr("Abteilung", "Department"),
        value=data["position"].get("department", ""),
        key="ui.summary.position.department",
    )
    team = c2.text_input(
        tr("Teamstruktur", "Team structure"),
        value=data["position"].get("team_structure", ""),
        key="ui.summary.position.team_structure",
    )
    reporting = c1.text_input(
        tr("Reports an", "Reports to"),
        value=data["position"].get("reporting_line", ""),
        key="ui.summary.position.reporting_line",
    )
    role_summary = c2.text_area(
        tr("Rollen-Summary", "Role summary") + REQUIRED_SUFFIX,
        value=data["position"].get("role_summary", ""),
        height=120,
        key="ui.summary.position.role_summary",
        help=tr("Dieses Feld ist erforderlich", "This field is required"),
    )
    summary_city_lock = _field_lock_config(
        "location.primary_city",
        tr("Stadt", "City"),
        container=c1,
        context="summary",
    )
    loc_city = c1.text_input(
        summary_city_lock["label"],
        value=data.get("location", {}).get("primary_city", ""),
        **_apply_field_lock_kwargs(
            summary_city_lock,
            {"key": "ui.summary.location.primary_city"},
        ),
    )
    summary_country_lock = _field_lock_config(
        "location.country",
        tr("Land", "Country"),
        container=c2,
        context="summary",
    )
    loc_country = c2.text_input(
        summary_country_lock["label"],
        value=data.get("location", {}).get("country", ""),
        **_apply_field_lock_kwargs(
            summary_country_lock,
            {"key": "ui.summary.location.country"},
        ),
    )

    _update_profile("position.job_title", job_title)
    _update_profile("position.seniority_level", seniority)
    _update_profile("position.department", department)
    _update_profile("position.team_structure", team)
    _update_profile("position.reporting_line", reporting)
    _update_profile("position.role_summary", role_summary)
    _update_profile("location.primary_city", loc_city)
    _update_profile("location.country", loc_country)


def _summary_requirements() -> None:
    """Editable summary tab for requirements."""

    data = st.session_state[StateKeys.PROFILE]
    missing_esco = [
        str(skill).strip()
        for skill in st.session_state.get(StateKeys.ESCO_MISSING_SKILLS, []) or []
        if isinstance(skill, str) and str(skill).strip()
    ]
    if missing_esco:
        outstanding = ", ".join(_unique_normalized(missing_esco[:8]))
        st.info(
            tr(
                "Noch ausstehende ESCO-Pflichtskills: {skills}",
                "Outstanding ESCO essentials: {skills}",
            ).format(skills=outstanding)
        )

    hard_req = st.text_area(
        tr("Hard Skills (Muss)", "Hard Skills (Must-have)"),
        value=", ".join(data["requirements"].get("hard_skills_required", [])),
        key="ui.summary.requirements.hard_skills_required",
    )
    hard_opt = st.text_area(
        tr("Hard Skills (Nice-to-have)", "Hard Skills (Nice-to-have)"),
        value=", ".join(data["requirements"].get("hard_skills_optional", [])),
        key="ui.summary.requirements.hard_skills_optional",
    )
    soft_req = st.text_area(
        tr("Soft Skills (Muss)", "Soft Skills (Must-have)"),
        value=", ".join(data["requirements"].get("soft_skills_required", [])),
        key="ui.summary.requirements.soft_skills_required",
    )
    soft_opt = st.text_area(
        tr("Soft Skills (Nice-to-have)", "Soft Skills (Nice-to-have)"),
        value=", ".join(data["requirements"].get("soft_skills_optional", [])),
        key="ui.summary.requirements.soft_skills_optional",
    )
    tools = st.text_area(
        tr("Tools & Tech", "Tools & Tech"),
        value=", ".join(data["requirements"].get("tools_and_technologies", [])),
        key="ui.summary.requirements.tools",
    )
    languages_req = st.text_area(
        tr("Sprachen", "Languages"),
        value=", ".join(data["requirements"].get("languages_required", [])),
        key="ui.summary.requirements.languages_required",
    )
    languages_opt = st.text_area(
        tr("Optionale Sprachen", "Optional languages"),
        value=", ".join(data["requirements"].get("languages_optional", [])),
        key="ui.summary.requirements.languages_optional",
    )
    combined_certs = _collect_combined_certificates(data["requirements"])
    certs = st.text_area(
        tr("Zertifikate", "Certificates"),
        value=", ".join(combined_certs),
        key="ui.summary.requirements.certs",
    )

    _update_profile(
        "requirements.hard_skills_required",
        [s.strip() for s in hard_req.split(",") if s.strip()],
    )
    _update_profile(
        "requirements.hard_skills_optional",
        [s.strip() for s in hard_opt.split(",") if s.strip()],
    )
    _update_profile(
        "requirements.soft_skills_required",
        [s.strip() for s in soft_req.split(",") if s.strip()],
    )
    _update_profile(
        "requirements.soft_skills_optional",
        [s.strip() for s in soft_opt.split(",") if s.strip()],
    )
    _update_profile(
        "requirements.tools_and_technologies",
        [s.strip() for s in tools.split(",") if s.strip()],
    )
    _update_profile(
        "requirements.languages_required",
        [s.strip() for s in languages_req.split(",") if s.strip()],
    )
    _update_profile(
        "requirements.languages_optional",
        [s.strip() for s in languages_opt.split(",") if s.strip()],
    )
    new_certs = [s.strip() for s in certs.split(",") if s.strip()]
    _update_profile("requirements.certificates", new_certs)
    _update_profile("requirements.certifications", new_certs)


def _summary_employment() -> None:
    """Editable summary tab for employment details."""

    data = st.session_state[StateKeys.PROFILE]
    c1, c2 = st.columns(2)
    job_options = [
        "full_time",
        "part_time",
        "contract",
        "internship",
        "working_student",
        "trainee_program",
        "apprenticeship",
        "temporary",
        "other",
    ]
    job_type = c1.selectbox(
        tr("Art", "Type"),
        options=job_options,
        index=(
            job_options.index(data["employment"].get("job_type"))
            if data["employment"].get("job_type") in job_options
            else 0
        ),
        key="ui.summary.employment.job_type",
    )
    policy_options = ["onsite", "hybrid", "remote"]
    work_policy = c2.selectbox(
        tr("Policy", "Policy"),
        options=policy_options,
        index=(
            policy_options.index(data["employment"].get("work_policy"))
            if data["employment"].get("work_policy") in policy_options
            else 0
        ),
        key="ui.summary.employment.work_policy",
    )

    c3, c4 = st.columns(2)
    contract_options = {
        "permanent": tr("Unbefristet", "Permanent"),
        "fixed_term": tr("Befristet", "Fixed term"),
        "contract": tr("Werkvertrag", "Contract"),
        "other": tr("Sonstiges", "Other"),
    }
    contract_type = c3.selectbox(
        tr("Vertragsart", "Contract type"),
        options=list(contract_options.keys()),
        format_func=lambda x: contract_options[x],
        index=(
            list(contract_options.keys()).index(data["employment"].get("contract_type"))
            if data["employment"].get("contract_type") in contract_options
            else 0
        ),
        key="ui.summary.employment.contract_type",
    )
    schedule_options = {
        "standard": tr("Standard", "Standard"),
        "flexitime": tr("Gleitzeit", "Flexitime"),
        "shift": tr("Schichtarbeit", "Shift work"),
        "weekend": tr("Wochenendarbeit", "Weekend work"),
        "other": tr("Sonstiges", "Other"),
    }
    work_schedule = c4.selectbox(
        tr("Arbeitszeitmodell", "Work schedule"),
        options=list(schedule_options.keys()),
        format_func=lambda x: schedule_options[x],
        index=(
            list(schedule_options.keys()).index(data["employment"].get("work_schedule"))
            if data["employment"].get("work_schedule") in schedule_options
            else 0
        ),
        key="ui.summary.employment.work_schedule",
    )

    if work_policy in ["hybrid", "remote"]:
        remote_percentage = st.number_input(
            tr("Remote-Anteil (%)", "Remote share (%)"),
            min_value=0,
            max_value=100,
            value=int(data["employment"].get("remote_percentage") or 0),
            key="ui.summary.employment.remote_percentage",
        )
    else:
        remote_percentage = None

    if contract_type == "fixed_term":
        contract_end_str = data["employment"].get("contract_end")
        default_end = (
            date.fromisoformat(contract_end_str) if contract_end_str else date.today()
        )
        contract_end = st.date_input(
            tr("Vertragsende", "Contract end"),
            value=default_end,
            key="ui.summary.employment.contract_end",
        )
    else:
        contract_end = None

    c5, c6, c7 = st.columns(3)
    travel = c5.toggle(
        tr("Reisetätigkeit?", "Travel required?"),
        value=bool(data["employment"].get("travel_required")),
        key="ui.summary.employment.travel_required",
    )
    relocation = c6.toggle(
        tr("Relocation?", "Relocation?"),
        value=bool(data["employment"].get("relocation_support")),
        key="ui.summary.employment.relocation_support",
    )
    visa = c7.toggle(
        tr("Visum-Sponsoring?", "Visa sponsorship?"),
        value=bool(data["employment"].get("visa_sponsorship")),
        key="ui.summary.employment.visa_sponsorship",
    )

    if travel:
        travel_details = st.text_input(
            tr("Reisedetails", "Travel details"),
            value=data["employment"].get("travel_details", ""),
            key="ui.summary.employment.travel_details",
        )
    else:
        travel_details = None

    if relocation:
        relocation_details = st.text_input(
            tr("Umzugsunterstützung", "Relocation details"),
            value=data["employment"].get("relocation_details", ""),
            key="ui.summary.employment.relocation_details",
        )
    else:
        relocation_details = None

    _update_profile("employment.job_type", job_type)
    _update_profile("employment.work_policy", work_policy)
    _update_profile("employment.contract_type", contract_type)
    _update_profile("employment.work_schedule", work_schedule)
    _update_profile("employment.remote_percentage", remote_percentage)
    _update_profile(
        "employment.contract_end",
        contract_end.isoformat() if contract_end else None,
    )
    _update_profile("employment.travel_required", travel)
    _update_profile("employment.relocation_support", relocation)
    _update_profile("employment.visa_sponsorship", visa)
    _update_profile("employment.travel_details", travel_details)
    _update_profile("employment.relocation_details", relocation_details)


def _summary_compensation() -> None:
    """Editable summary tab for compensation details."""

    data = st.session_state[StateKeys.PROFILE]
    salary_min = float(data["compensation"].get("salary_min") or 0.0)
    salary_max = float(data["compensation"].get("salary_max") or 0.0)
    salary_min, salary_max = st.slider(
        tr("Gehaltsspanne", "Salary range"),
        min_value=0.0,
        max_value=500000.0,
        value=(salary_min, salary_max),
        step=1000.0,
        key="ui.summary.compensation.salary_range",
    )
    c1, c2, c3 = st.columns(3)
    currency_options = ["EUR", "USD", "CHF", "GBP", "Other"]
    current_currency = data["compensation"].get("currency", "EUR")
    idx = (
        currency_options.index(current_currency)
        if current_currency in currency_options
        else currency_options.index("Other")
    )
    choice = c1.selectbox(
        tr("Währung", "Currency"),
        options=currency_options,
        index=idx,
        key="ui.summary.compensation.currency_select",
    )
    if choice == "Other":
        currency = c1.text_input(
            tr("Andere Währung", "Other currency"),
            value=("" if current_currency in currency_options else current_currency),
            key="ui.summary.compensation.currency_other",
        )
    else:
        currency = choice
    period_options = ["year", "month", "day", "hour"]
    period = c2.selectbox(
        tr("Periode", "Period"),
        options=period_options,
        index=(
            period_options.index(data["compensation"].get("period"))
            if data["compensation"].get("period") in period_options
            else 0
        ),
        key="ui.summary.compensation.period",
    )
    variable = c3.toggle(
        tr("Variable Vergütung?", "Variable pay?"),
        value=bool(data["compensation"].get("variable_pay")),
        key="ui.summary.compensation.variable_pay",
    )
    if variable:
        c4, c5 = st.columns(2)
        bonus_percentage = c4.number_input(
            tr("Bonus %", "Bonus %"),
            min_value=0.0,
            max_value=100.0,
            value=float(data["compensation"].get("bonus_percentage") or 0.0),
            key="ui.summary.compensation.bonus_percentage",
        )
        commission_structure = c5.text_input(
            tr("Provisionsmodell", "Commission structure"),
            value=data["compensation"].get("commission_structure", ""),
            key="ui.summary.compensation.commission_structure",
        )
    else:
        bonus_percentage = data["compensation"].get("bonus_percentage")
        commission_structure = data["compensation"].get("commission_structure")

    c6, c7 = st.columns(2)
    equity = c6.toggle(
        tr("Mitarbeiterbeteiligung?", "Equity?"),
        value=bool(data["compensation"].get("equity_offered")),
        key="ui.summary.compensation.equity_offered",
    )
    lang = st.session_state.get("lang", "de")
    preset_benefits = {
        "de": [
            "Firmenwagen",
            "Home-Office",
            "Weiterbildungsbudget",
            "Betriebliche Altersvorsorge",
            "Team-Events",
        ],
        "en": [
            "Company car",
            "Home office",
            "Training budget",
            "Pension plan",
            "Team events",
        ],
    }
    benefit_options = sorted(
        set(preset_benefits.get(lang, []) + data["compensation"].get("benefits", []))
    )
    benefits = _chip_multiselect(
        tr("Leistungen", "Benefits"),
        options=benefit_options,
        values=data["compensation"].get("benefits", []),
    )

    _update_profile("compensation.salary_min", salary_min)
    _update_profile("compensation.salary_max", salary_max)
    _update_profile("compensation.currency", currency)
    _update_profile("compensation.period", period)
    _update_profile("compensation.variable_pay", variable)
    _update_profile("compensation.bonus_percentage", bonus_percentage)
    _update_profile("compensation.commission_structure", commission_structure)
    _update_profile("compensation.equity_offered", equity)
    _update_profile("compensation.benefits", benefits)


def _summary_process() -> None:
    """Editable summary tab for hiring process details."""

    process = st.session_state[StateKeys.PROFILE]["process"]

    _render_stakeholders(process, "ui.summary.process.stakeholders")
    _update_profile("process.stakeholders", process.get("stakeholders", []))

    _render_phases(
        process,
        process.get("stakeholders", []),
        "ui.summary.process.phases",
    )
    _update_profile("process.phases", process.get("phases", []))
    _update_profile(
        "process.interview_stages", int(process.get("interview_stages") or 0)
    )

    c1, c2 = st.columns(2)
    original_timeline = process.get("recruitment_timeline", "")
    default_start, default_end = _timeline_default_range(original_timeline)
    summary_selection = c1.date_input(
        tr("Gesamt-Timeline", "Overall timeline"),
        value=(default_start, default_end),
        key="ui.summary.process.recruitment_timeline",
    )
    start_date, end_date = _normalize_date_selection(summary_selection)
    changed = (start_date, end_date) != (default_start, default_end)
    if (
        original_timeline
        and not _parse_timeline_range(str(original_timeline))[0]
        and not changed
    ):
        timeline = str(original_timeline)
    else:
        timeline = _format_timeline_string(start_date, end_date)
    notes = c2.text_area(
        tr("Notizen", "Notes"),
        value=process.get("process_notes", ""),
        key="ui.summary.process.process_notes",
    )
    instructions = st.text_area(
        tr("Bewerbungsinstruktionen", "Application instructions"),
        value=process.get("application_instructions", ""),
        key="ui.summary.process.application_instructions",
    )
    with st.expander(tr("Onboarding (nach Einstellung)", "Onboarding (post-hire)")):
        _render_onboarding_section(
            process, "ui.summary.process.onboarding", allow_generate=False
        )
        onboarding = process.get("onboarding_process", "")

    _update_profile("process.recruitment_timeline", timeline)
    _update_profile("process.process_notes", notes)
    _update_profile("process.application_instructions", instructions)
    _update_profile("process.onboarding_process", onboarding)


def _summary_group_counts(data: Mapping[str, Any], lang: str) -> dict[str, int]:
    """Return the number of collected entries per summary tab group."""

    counts: dict[str, int] = {}
    for field in JOB_AD_FIELDS:
        entries = _job_ad_field_entries(data, field, lang)
        if not entries:
            continue
        counts[field.group] = counts.get(field.group, 0) + len(entries)
    return counts


def _render_summary_group_entries(
    group: str,
    data: Mapping[str, Any],
    lang: str,
) -> None:
    """Display collected values for the summary view."""

    is_de = lang.lower().startswith("de")

    group_fields = [field for field in JOB_AD_FIELDS if field.group == group]
    field_entries: dict[str, list[tuple[str, str]]] = {}
    for field in group_fields:
        entries = _job_ad_field_entries(data, field, lang)
        if entries:
            field_entries[field.key] = entries

    ordered_fields = [field for field in group_fields if field.key in field_entries]

    if not ordered_fields:
        st.info(
            tr(
                "Für diesen Abschnitt liegen keine Angaben vor.",
                "No entries available for this section.",
            )
        )
        return

    for index, field_def in enumerate(ordered_fields):
        entries = field_entries[field_def.key]

        label = field_def.label_de if is_de else field_def.label_en
        description = field_def.description_de if is_de else field_def.description_en

        field_box = st.container()
        field_box.markdown("<div class='summary-field-card'>", unsafe_allow_html=True)
        source_icon = _summary_source_icon_html(field_def.key)
        icon_html = f" {source_icon}" if source_icon else ""
        field_box.markdown(
            f"<div class='summary-field-title'>{html.escape(label)}{icon_html}</div>",
            unsafe_allow_html=True,
        )
        if description:
            field_box.markdown(
                f"<div class='summary-field-description'>{html.escape(description)}</div>",
                unsafe_allow_html=True,
            )

        items_html = "".join(
            f"<li>{html.escape(entry_text)}</li>" for _, entry_text in entries
        )
        field_box.markdown(
            f"<ul class='summary-field-list'>{items_html}</ul>",
            unsafe_allow_html=True,
        )

        field_box.markdown("</div>", unsafe_allow_html=True)

        if index < len(ordered_fields) - 1:
            st.markdown("<div class='summary-field-gap'></div>", unsafe_allow_html=True)


def _textarea_height(content: str) -> int:
    """Return a dynamic textarea height for generated documents."""

    if not content:
        return 240
    line_count = content.count("\n") + 1
    return min(900, max(240, line_count * 28))


def _render_summary_highlights(profile: NeedAnalysisProfile) -> None:
    """Render a short highlight block with the most relevant profile facts."""

    placeholder = tr("Noch offen", "TBD")

    job_title = (profile.position.job_title or "").strip() or placeholder
    company_name = (
        (profile.company.name or profile.company.brand_name or "").strip()
        or placeholder
    )

    location_parts: list[str] = []
    primary_city = (profile.location.primary_city or "").strip()
    country = (profile.location.country or "").strip()
    if primary_city:
        location_parts.append(primary_city)
    if country:
        location_parts.append(country)
    location_value = ", ".join(location_parts) if location_parts else placeholder

    compensation = profile.compensation
    salary_values: list[str] = []
    if compensation.salary_min is not None:
        salary_values.append(f"{compensation.salary_min:,.0f}")
    if compensation.salary_max is not None:
        salary_values.append(f"{compensation.salary_max:,.0f}")

    salary_range = ""
    if salary_values:
        if len(salary_values) == 2:
            salary_range = tr("{min} – {max}", "{min} – {max}").format(
                min=salary_values[0], max=salary_values[1]
            )
        else:
            salary_range = salary_values[0]

    currency = (compensation.currency or "").strip()
    period = (compensation.period or "").strip()

    if salary_range:
        if currency:
            salary_range = f"{currency} {salary_range}"
        if period:
            salary_range = tr("{base} pro {period}", "{base} per {period}").format(
                base=salary_range, period=period
            )
    elif compensation.salary_provided:
        salary_range = tr("Gehalt vorhanden", "Salary provided")
    else:
        salary_range = placeholder

    requirements = profile.requirements

    def _first_items(values: Sequence[str]) -> list[str]:
        return [item.strip() for item in values if item and item.strip()][:5]

    hard_skills = _first_items(requirements.hard_skills_required)
    if not hard_skills:
        hard_skills = _first_items(requirements.hard_skills_optional)
    soft_skills = _first_items(requirements.soft_skills_required)
    if not soft_skills:
        soft_skills = _first_items(requirements.soft_skills_optional)

    hard_value = ", ".join(hard_skills) if hard_skills else placeholder
    soft_value = ", ".join(soft_skills) if soft_skills else placeholder

    highlight_title = tr("Wesentliche Eckdaten", "Key highlights")
    job_title_label = tr("Jobtitel", "Job title")
    company_label = tr("Unternehmen", "Company")
    location_label = tr("Standort", "Location")
    salary_label = tr("Vergütung", "Compensation")
    hard_label = tr("Fachliche Skills", "Hard skills")
    soft_label = tr("Soziale Skills", "Soft skills")

    bullets = [
        tr("- **{label}:** {value}", "- **{label}:** {value}").format(
            label=job_title_label, value=job_title
        ),
        tr("- **{label}:** {value}", "- **{label}:** {value}").format(
            label=company_label, value=company_name
        ),
        tr("- **{label}:** {value}", "- **{label}:** {value}").format(
            label=location_label, value=location_value
        ),
        tr("- **{label}:** {value}", "- **{label}:** {value}").format(
            label=salary_label, value=salary_range
        ),
        tr("- **{label}:** {value}", "- **{label}:** {value}").format(
            label=hard_label, value=hard_value
        ),
        tr("- **{label}:** {value}", "- **{label}:** {value}").format(
            label=soft_label, value=soft_value
        ),
    ]

    with st.container():
        st.markdown(f"#### {highlight_title}")
        st.markdown("\n".join(bullets))


def _step_summary(schema: dict, _critical: list[str]):
    """Render the summary step and offer follow-up questions.

    Args:
        schema: Schema defining allowed fields.
        critical: Keys that must be present in ``data``.

    Returns:
        None
    """

    data = st.session_state[StateKeys.PROFILE]
    lang = st.session_state.get("lang", "de")

    try:
        profile = NeedAnalysisProfile.model_validate(data)
    except Exception:
        profile = NeedAnalysisProfile()

    profile_payload = profile.model_dump(mode="json")
    profile_payload["lang"] = lang

    profile_bytes, profile_mime, profile_ext = prepare_clean_json(profile_payload)
    job_title_value = (profile.position.job_title or "").strip()
    safe_stem = re.sub(r"[^A-Za-z0-9_-]+", "-", job_title_value).strip("-")
    if not safe_stem:
        safe_stem = "need-analysis-profile"
    profile_filename = f"{safe_stem}.{profile_ext}"

    header_cols = st.columns((1, 0.45), gap="small")
    with header_cols[0]:
        st.subheader(tr("Zusammenfassung", "Summary"))
    with header_cols[1]:
        st.download_button(
            tr("⬇️ JSON-Profil exportieren", "⬇️ Export JSON profile"),
            profile_bytes,
            file_name=profile_filename,
            mime=profile_mime,
            use_container_width=True,
            key="download_profile_json",
        )

    st.caption(
        tr(
            "Überprüfen Sie Ihre Angaben und laden Sie das saubere JSON-Profil über den Button herunter.",
            "Review your entries and use the button to download the clean JSON profile.",
        )
    )

    _render_summary_highlights(profile)

    tab_labels = [
        tr("Unternehmen", "Company"),
        tr("Basisdaten", "Basic info"),
        tr("Anforderungen", "Requirements"),
        tr("Beschäftigung", "Employment"),
        tr("Leistungen & Benefits", "Rewards & Benefits"),
        tr("Prozess", "Process"),
    ]
    group_keys = [
        "company",
        "basic",
        "requirements",
        "employment",
        "compensation",
        "process",
    ]

    tab_definitions = list(zip(group_keys, tab_labels))
    summary_helpers: dict[str, Callable[[], None]] = {
        "company": _summary_company,
        "basic": _summary_position,
        "requirements": _summary_requirements,
        "employment": _summary_employment,
        "compensation": _summary_compensation,
        "process": _summary_process,
    }

    edit_title = tr("Angaben bearbeiten", "Edit captured details")
    st.markdown(f"### {edit_title}")
    st.caption(
        tr(
            "Passe die Inhalte der einzelnen Bereiche direkt in den Tabs an.",
            "Adjust the contents of each section directly within the tabs.",
        )
    )

    summary_tabs = st.tabs([label for _, label in tab_definitions])
    for tab, (group, _label) in zip(summary_tabs, tab_definitions):
        with tab:
            helper = summary_helpers.get(group)
            if helper:
                helper()
            else:
                st.info(
                    tr(
                        "Für diesen Bereich ist keine Bearbeitung verfügbar.",
                        "Editing is not available for this section.",
                    )
                )

    st.caption(
        tr(
            "Alle verfügbaren Angaben werden automatisch in die finale Darstellung übernommen.",
            "All available information is automatically included in the final output.",
        )
    )
    st.divider()

    default_boolean_query = build_boolean_search(profile)
    profile_signature = _boolean_profile_signature(profile)
    stored_signature = st.session_state.get(BOOLEAN_PROFILE_SIGNATURE)
    if stored_signature != profile_signature:
        for widget_key in list(st.session_state.get(BOOLEAN_WIDGET_KEYS, [])):
            st.session_state.pop(widget_key, None)
        st.session_state[BOOLEAN_WIDGET_KEYS] = []
        st.session_state[BOOLEAN_PROFILE_SIGNATURE] = profile_signature
        st.session_state[StateKeys.BOOLEAN_STR] = default_boolean_query
    elif StateKeys.BOOLEAN_STR not in st.session_state:
        st.session_state[StateKeys.BOOLEAN_STR] = default_boolean_query

    boolean_skill_terms = _boolean_skill_terms(profile)
    boolean_title_synonyms = _boolean_title_synonyms(profile)

    tone_presets = load_json("tone_presets.json", {}) or {}
    tone_options = tone_presets.get(st.session_state.lang, {})
    tone_labels = {
        "formal": tr("Formell", "Formal"),
        "casual": tr("Locker", "Casual"),
        "creative": tr("Kreativ", "Creative"),
        "diversity_focused": tr("Diversität im Fokus", "Diversity-Focused"),
    }
    if UIKeys.TONE_SELECT not in st.session_state:
        st.session_state[UIKeys.TONE_SELECT] = "formal"

    base_url = st.session_state.get(StateKeys.COMPANY_PAGE_BASE) or ""
    style_reference = _job_ad_style_reference(profile_payload, base_url or None)

    suggestions = suggest_target_audiences(profile, lang)
    available_field_keys = _job_ad_available_field_keys(profile_payload, lang)

    target_value = st.session_state.get(StateKeys.JOB_AD_SELECTED_AUDIENCE, "")

    st.markdown(tr("#### Weiterverarbeitung", "#### Next steps"))
    next_step_cols = st.columns((1.4, 1.1, 1.2), gap="large")

    with next_step_cols[0]:
        st.markdown(f"##### {tr('Zielgruppe & Ton', 'Audience & tone')}")
        brand_profile_value = data.get("company", {}).get("brand_keywords")
        brand_profile_text = (
            brand_profile_value if isinstance(brand_profile_value, str) else ""
        )
        if (
            UIKeys.COMPANY_BRAND_KEYWORDS not in st.session_state
            and brand_profile_text
        ):
            st.session_state[UIKeys.COMPANY_BRAND_KEYWORDS] = brand_profile_text

        company_brand_state = st.session_state.get(UIKeys.COMPANY_BRAND_KEYWORDS)
        if UIKeys.JOB_AD_BRAND_TONE not in st.session_state:
            initial_brand = (
                company_brand_state
                if isinstance(company_brand_state, str)
                else brand_profile_text
            )
            st.session_state[UIKeys.JOB_AD_BRAND_TONE] = (initial_brand or "").strip()

        stored_brand = (st.session_state.get(UIKeys.JOB_AD_BRAND_TONE) or "").strip()
        if UIKeys.JOB_AD_BRAND_TONE_INPUT not in st.session_state:
            st.session_state[UIKeys.JOB_AD_BRAND_TONE_INPUT] = stored_brand

        brand_value_input = st.text_input(
            tr("Brand-Ton oder Keywords", "Brand tone or keywords"),
            key=UIKeys.JOB_AD_BRAND_TONE_INPUT,
        )
        normalized_brand = (
            brand_value_input.strip()
            if isinstance(brand_value_input, str)
            else stored_brand
        )
        if normalized_brand:
            st.session_state[UIKeys.JOB_AD_BRAND_TONE] = normalized_brand
            _update_profile("company.brand_keywords", normalized_brand)
        else:
            st.session_state.pop(UIKeys.JOB_AD_BRAND_TONE, None)
            _update_profile("company.brand_keywords", None)

        profile_brand_comparable = (
            brand_profile_text if isinstance(brand_profile_text, str) else ""
        )
        if normalized_brand != profile_brand_comparable:
            st.session_state[UIKeys.JOB_AD_BRAND_TONE_SYNC_FLAG] = True
        else:
            st.session_state.pop(UIKeys.JOB_AD_BRAND_TONE_SYNC_FLAG, None)

        if suggestions:
            option_map = {s.key: s for s in suggestions}
            option_keys = list(option_map.keys())
            if UIKeys.JOB_AD_TARGET_SELECT not in st.session_state or (
                st.session_state[UIKeys.JOB_AD_TARGET_SELECT] not in option_keys
            ):
                st.session_state[UIKeys.JOB_AD_TARGET_SELECT] = option_keys[0]
            selected_option = st.radio(
                tr("Empfehlungen", "Recommendations"),
                option_keys,
                format_func=lambda k: f"{option_map[k].title} – {option_map[k].description}",
                key=UIKeys.JOB_AD_TARGET_SELECT,
            )
            chosen = option_map.get(selected_option, suggestions[0])
            target_value = f"{chosen.title} – {chosen.description}"

        custom_target = st.text_input(
            tr("Eigene Zielgruppe", "Custom target audience"),
            key=UIKeys.JOB_AD_CUSTOM_TARGET,
        ).strip()
        if custom_target:
            target_value = custom_target

        st.caption(
            tr(
                "Alle Inhalte und die gewählte Zielgruppe fließen in die Anzeige ein.",
                "All available content and the chosen target audience feed into the job ad.",
            )
        )

    with next_step_cols[1]:
        st.markdown(f"##### {tr('Exportoptionen', 'Export options')}")
        if UIKeys.JOB_AD_FORMAT not in st.session_state:
            st.session_state[UIKeys.JOB_AD_FORMAT] = "docx"
        format_options = {
            "docx": "DOCX",
            "pdf": "PDF",
            "markdown": "Markdown",
            "json": "JSON",
        }
        format_choice = st.selectbox(
            tr("Export-Format", "Export format"),
            options=list(format_options.keys()),
            format_func=lambda k: format_options[k],
            key=UIKeys.JOB_AD_FORMAT,
        )

        font_default = st.session_state.get(
            StateKeys.JOB_AD_FONT_CHOICE, FONT_CHOICES[0]
        )
        if StateKeys.JOB_AD_FONT_CHOICE not in st.session_state:
            st.session_state[StateKeys.JOB_AD_FONT_CHOICE] = font_default
        if UIKeys.JOB_AD_FONT not in st.session_state:
            st.session_state[UIKeys.JOB_AD_FONT] = font_default
        font_index = (
            FONT_CHOICES.index(st.session_state.get(UIKeys.JOB_AD_FONT, font_default))
            if st.session_state.get(UIKeys.JOB_AD_FONT, font_default) in FONT_CHOICES
            else 0
        )
        st.selectbox(
            tr("Schriftart für Export", "Export font"),
            FONT_CHOICES,
            index=font_index,
            key=UIKeys.JOB_AD_FONT,
            on_change=_update_job_ad_font,
        )
        st.caption(
            tr(
                "Die Auswahl gilt für Stellenanzeige und Interviewleitfaden, sofern unterstützt.",
                "Selection applies to job ad and interview guide when supported.",
            )
        )

    with next_step_cols[2]:
        st.markdown(f"##### {tr('Branding-Assets', 'Brand assets')}")
        logo_file = st.file_uploader(
            tr("Logo hochladen (optional)", "Upload logo (optional)"),
            type=["png", "jpg", "jpeg", "svg"],
            key=UIKeys.JOB_AD_LOGO_UPLOAD,
        )
        if logo_file is not None:
            st.session_state[StateKeys.JOB_AD_LOGO_DATA] = logo_file.getvalue()
        logo_bytes = st.session_state.get(StateKeys.JOB_AD_LOGO_DATA)
        if logo_bytes:
            try:
                st.image(
                    logo_bytes, caption=tr("Aktuelles Logo", "Current logo"), width=180
                )
            except Exception:
                st.caption(
                    tr("Logo erfolgreich geladen.", "Logo uploaded successfully.")
                )
            if st.button(tr("Logo entfernen", "Remove logo"), key="job_ad_logo_remove"):
                st.session_state[StateKeys.JOB_AD_LOGO_DATA] = None
                st.rerun()

    st.divider()

    st.session_state[StateKeys.JOB_AD_SELECTED_AUDIENCE] = target_value

    filtered_profile = _prepare_job_ad_data(profile_payload)
    filtered_profile["lang"] = lang

    raw_selection = st.session_state.get(StateKeys.JOB_AD_SELECTED_FIELDS)
    widget_state_exists = any(
        f"{UIKeys.JOB_AD_FIELD_PREFIX}{group}" in st.session_state
        for group in group_keys
    )
    if raw_selection is None:
        current_selection: set[str] = set()
    else:
        current_selection = set(raw_selection)
    if not widget_state_exists and not current_selection:
        stored_selection = set(available_field_keys)
    else:
        stored_selection = {key for key in current_selection if key in available_field_keys}

    is_de = lang.lower().startswith("de")
    field_labels = {
        field.key: field.label_de if is_de else field.label_en
        for field in JOB_AD_FIELDS
    }

    st.markdown(tr("##### Feldauswahl", "##### Field selection"))
    st.caption(
        tr(
            "Wähle die Inhalte, die in die Stellenanzeige übernommen werden.",
            "Choose which sections should be included in the job ad.",
        )
    )

    aggregated_selection: set[str] = set()
    for group in group_keys:
        group_fields = [
            field
            for field in JOB_AD_FIELDS
            if field.group == group and field.key in available_field_keys
        ]
        if not group_fields:
            continue

        group_label_de, group_label_en = JOB_AD_GROUP_LABELS.get(group, (group, group))
        widget_label = group_label_de if is_de else group_label_en
        widget_key = f"{UIKeys.JOB_AD_FIELD_PREFIX}{group}"
        options = [field.key for field in group_fields]
        default_values = [key for key in options if key in stored_selection]

        existing_values = st.session_state.get(widget_key)
        if existing_values is not None:
            sanitized_values = [value for value in existing_values if value in options]
            if sanitized_values != existing_values:
                st.session_state[widget_key] = sanitized_values

        option_pairs = [
            (key, field_labels.get(key, key))
            for key in options
        ]
        selected_group_values = _chip_multiselect_mapped(
            widget_label,
            option_pairs=option_pairs,
            values=default_values,
        )
        st.session_state[widget_key] = selected_group_values
        aggregated_selection.update(selected_group_values)

    selected_fields = resolve_job_ad_field_selection(
        available_field_keys, aggregated_selection
    )
    st.session_state[StateKeys.JOB_AD_SELECTED_FIELDS] = set(selected_fields)

    st.markdown(tr("### 1. Stellenanzeige-Generator", "### 1. Job ad generator"))
    st.caption(
        tr(
            "Verwalte Inhalte, Tonalität und Optimierungen für deine Anzeige.",
            "Manage content, tone, and optimisations for your job ad.",
        )
    )

    manual_entries: list[dict[str, str]] = list(
        st.session_state.get(StateKeys.JOB_AD_MANUAL_ENTRIES, [])
    )
    with st.expander(tr("Manuelle Ergänzungen", "Manual additions")):
        manual_title = st.text_input(
            tr("Titel (optional)", "Title (optional)"),
            key=UIKeys.JOB_AD_MANUAL_TITLE,
        )
        manual_text = st.text_area(
            tr("Freitext", "Free text"),
            key=UIKeys.JOB_AD_MANUAL_TEXT,
        )
        if st.button(tr("➕ Eintrag hinzufügen", "➕ Add entry")):
            if manual_text.strip():
                entry = {
                    "title": manual_title.strip(),
                    "content": manual_text.strip(),
                }
                manual_entries.append(entry)
                st.session_state[StateKeys.JOB_AD_MANUAL_ENTRIES] = manual_entries
                st.success(tr("Eintrag ergänzt.", "Entry added."))
            else:
                st.warning(
                    tr(
                        "Bitte Text für den manuellen Eintrag angeben.",
                        "Please provide text for the manual entry.",
                    )
                )
        if manual_entries:
            for idx, entry in enumerate(manual_entries):
                title = entry.get("title") or tr(
                    "Zusätzliche Information", "Additional information"
                )
                st.markdown(f"**{title}**")
                st.write(entry.get("content", ""))
                if st.button(
                    tr("Entfernen", "Remove"),
                    key=f"{UIKeys.JOB_AD_MANUAL_TEXT}.remove.{idx}",
                ):
                    manual_entries.pop(idx)
                    st.session_state[StateKeys.JOB_AD_MANUAL_ENTRIES] = manual_entries
                    st.rerun()

    has_content = bool(selected_fields)
    disabled = not has_content or not target_value
    if st.button(
        tr("📝 Stellenanzeige generieren", "📝 Generate job ad"),
        disabled=disabled,
        type="primary",
    ):
        _generate_job_ad_content(
            filtered_profile,
            selected_fields,
            target_value,
            list(manual_entries),
            style_reference,
            lang,
        )

    job_ad_text = st.session_state.get(StateKeys.JOB_AD_MD)
    output_key = UIKeys.JOB_AD_OUTPUT
    existing_output = st.session_state.get(output_key, "")
    display_text = job_ad_text if job_ad_text is not None else existing_output
    if (
        output_key not in st.session_state
        or st.session_state[output_key] != display_text
    ):
        st.session_state[output_key] = display_text

    current_text = st.session_state.get(output_key, "")
    st.text_area(
        tr("Generierte Stellenanzeige", "Generated job ad"),
        height=_textarea_height(current_text),
        key=output_key,
    )

    if not job_ad_text and current_text:
        st.info(
            tr(
                "Profil geändert – bitte Anzeige neu generieren.",
                "Profile updated – please regenerate the job ad.",
            )
        )

    if job_ad_text:
        seo_data = seo_optimize(job_ad_text)
        keywords: list[str] = list(seo_data.get("keywords", []))
        meta_description: str = str(seo_data.get("meta_description", ""))
        if keywords or meta_description:
            with st.expander(tr("SEO-Empfehlungen", "SEO insights")):
                if keywords:
                    st.write(
                        tr("Top-Schlüsselbegriffe", "Top keywords")
                        + ": "
                        + ", ".join(keywords)
                    )
                if meta_description:
                    st.write(
                        tr("Meta-Beschreibung", "Meta description")
                        + ": "
                        + meta_description
                    )

        findings = st.session_state.get(StateKeys.BIAS_FINDINGS) or []
        if findings:
            with st.expander(tr("Bias-Check", "Bias check")):
                for finding in findings:
                    st.warning(finding)

        format_choice = st.session_state.get(UIKeys.JOB_AD_FORMAT, "markdown")
        font_choice = st.session_state.get(StateKeys.JOB_AD_FONT_CHOICE)
        logo_bytes = st.session_state.get(StateKeys.JOB_AD_LOGO_DATA)
        company_name = (
            profile.company.brand_name
            or profile.company.name
            or str(_job_ad_get_value(profile_payload, "company.name") or "").strip()
            or None
        )
        job_title = (
            profile.position.job_title
            or str(
                _job_ad_get_value(profile_payload, "position.job_title") or ""
            ).strip()
            or "job-ad"
        )
        safe_stem = (
            re.sub(r"[^A-Za-z0-9_-]+", "-", job_title).strip("-") or "job-ad"
        )
        export_font = font_choice if format_choice in {"docx", "pdf"} else None
        export_logo = logo_bytes if format_choice in {"docx", "pdf"} else None
        payload, mime, ext = prepare_download_data(
            job_ad_text,
            format_choice,
            key="job_ad",
            title=job_title,
            font=export_font,
            logo=export_logo,
            company_name=company_name,
        )
        st.download_button(
            tr("⬇️ Anzeige herunterladen", "⬇️ Download job ad"),
            payload,
            file_name=f"{safe_stem}.{ext}",
            mime=mime,
            key="download_job_ad",
        )

        st.markdown(tr("##### Anpassungswünsche", "##### Refinement requests"))
        feedback = st.text_area(
            tr("Was soll angepasst werden?", "What should be adjusted?"),
            key=UIKeys.JOB_AD_FEEDBACK,
        )
        if st.button(
            tr("🔄 Anzeige anpassen", "🔄 Refine job ad"),
            key=UIKeys.REFINE_JOB_AD,
        ):
            try:
                refined = refine_document(job_ad_text, feedback)
                st.session_state[StateKeys.JOB_AD_MD] = refined
                findings = scan_bias_language(refined, st.session_state.lang)
                st.session_state[StateKeys.BIAS_FINDINGS] = findings
                st.rerun()
            except Exception as e:
                st.error(
                    tr("Verfeinerung fehlgeschlagen", "Refinement failed") + f": {e}"
                )

    st.markdown(tr("### 2. Interview-Prep-Sheet", "### 2. Interview prep sheet"))
    st.caption(
        tr(
            "Erstelle Leitfäden und passe sie an verschiedene Zielgruppen an.",
            "Generate guides and tailor them for different audiences.",
        )
    )

    tone_col, question_col = st.columns((1, 1))
    with tone_col:
        selected_tone = st.selectbox(
            tr("Interviewleitfaden-Ton", "Interview guide tone"),
            options=list(tone_options.keys()),
            format_func=lambda k: tone_labels.get(k, k),
            key=UIKeys.TONE_SELECT,
        )
        st.session_state["tone"] = tone_options.get(selected_tone)

    with question_col:
        if UIKeys.NUM_QUESTIONS not in st.session_state:
            st.session_state[UIKeys.NUM_QUESTIONS] = 5
        st.slider(
            tr("Anzahl Interviewfragen", "Number of interview questions"),
            min_value=3,
            max_value=10,
            key=UIKeys.NUM_QUESTIONS,
        )

    audience_labels = {
        "general": tr("Allgemeines Interviewteam", "General interview panel"),
        "technical": tr("Technisches Fachpublikum", "Technical panel"),
        "leadership": tr("Führungsteam", "Leadership panel"),
    }
    if UIKeys.AUDIENCE_SELECT not in st.session_state:
        st.session_state[UIKeys.AUDIENCE_SELECT] = st.session_state.get(
            StateKeys.INTERVIEW_AUDIENCE, "general"
        )
    audience = st.selectbox(
        tr("Interview-Zielgruppe", "Interview audience"),
        options=list(audience_labels.keys()),
        format_func=lambda key: audience_labels.get(key, key),
        key=UIKeys.AUDIENCE_SELECT,
        help=tr(
            "Steuert Fokus und Tonfall des generierten Leitfadens.",
            "Controls the focus and tone of the generated guide.",
        ),
    )
    st.session_state[StateKeys.INTERVIEW_AUDIENCE] = audience

    selected_num = st.session_state.get(UIKeys.NUM_QUESTIONS, 5)
    if st.button(tr("🗂️ Interviewleitfaden generieren", "🗂️ Generate guide")):
        _generate_interview_guide_content(
            profile_payload,
            lang,
            selected_num,
            audience=audience,
        )

    guide_text = st.session_state.get(StateKeys.INTERVIEW_GUIDE_MD, "")
    if guide_text:
        output_key = UIKeys.INTERVIEW_OUTPUT
        if (
            output_key not in st.session_state
            or st.session_state.get(output_key) != guide_text
        ):
            st.session_state[output_key] = guide_text
        st.text_area(
            tr("Generierter Leitfaden", "Generated guide"),
            height=_textarea_height(guide_text),
            key=output_key,
        )
        guide_format = st.session_state.get(UIKeys.JOB_AD_FORMAT, "docx")
        font_choice = st.session_state.get(StateKeys.JOB_AD_FONT_CHOICE)
        logo_bytes = st.session_state.get(StateKeys.JOB_AD_LOGO_DATA)
        guide_title = profile.position.job_title or "interview-guide"
        safe_stem = (
            re.sub(r"[^A-Za-z0-9_-]+", "-", guide_title).strip("-")
            or "interview-guide"
        )
        export_font = font_choice if guide_format in {"docx", "pdf"} else None
        export_logo = logo_bytes if guide_format in {"docx", "pdf"} else None
        payload, mime, ext = prepare_download_data(
            guide_text,
            guide_format,
            key="interview",
            title=guide_title,
            font=export_font,
            logo=export_logo,
            company_name=profile.company.name,
        )
        st.download_button(
            tr("⬇️ Leitfaden herunterladen", "⬇️ Download guide"),
            payload,
            file_name=f"{safe_stem}.{ext}",
            mime=mime,
            key="download_interview",
        )

    st.markdown(tr("### 3. Boolean Searchstring", "### 3. Boolean search string"))
    st.caption(
        tr(
            "Nutze Jobtitel und Skills, um zielgenaue Suchen aufzubauen.",
            "Use job titles and skills to craft precise search strings.",
        )
    )
    _render_boolean_interactive_section(
        profile,
        boolean_skill_terms=boolean_skill_terms,
        boolean_title_synonyms=boolean_title_synonyms,
    )

    st.markdown(
        tr("### 4. Interne Prozesse definieren", "### 4. Define internal processes")
    )
    st.caption(
        tr(
            "Ordne Informationsschleifen zu und halte Aufgaben für jede Phase fest.",
            "Assign information loops and capture tasks for each process phase.",
        )
    )

    process_data = data.get("process", {}) or {}
    stakeholders = process_data.get("stakeholders", []) or []
    phases = process_data.get("phases", []) or []

    process_cols = st.columns(2, gap="large")
    with process_cols[0]:
        st.markdown(tr("#### Informationsschleifen", "#### Information loops"))
        phase_labels = _phase_display_labels(phases)
        phase_indices = list(range(len(phase_labels)))
        if not stakeholders:
            st.info(
                tr(
                    "Keine Stakeholder hinterlegt – Schritt 'Prozess' ausfüllen, um Personen zu ergänzen.",
                    "No stakeholders available – populate the Process step to add contacts.",
                )
            )
        else:
            for idx, person in enumerate(stakeholders):
                display_name = person.get("name") or tr(
                    "Stakeholder {number}", "Stakeholder {number}"
                ).format(number=idx + 1)
                st.markdown(f"**{display_name}**")
                existing_selection = _filter_phase_indices(
                    person.get("information_loop_phases", []), len(phase_indices)
                )
                if existing_selection != person.get("information_loop_phases"):
                    person["information_loop_phases"] = existing_selection
                if phase_indices:
                    label_pairs = [
                        (index, _phase_label_formatter(phase_labels)(index))
                        for index in phase_indices
                    ]
                    selected_phase_strings = [
                        str(index) for index in existing_selection
                    ]
                    chosen_summary_phases = _chip_multiselect_mapped(
                        tr("Phasen", "Phases"),
                        option_pairs=label_pairs,
                        values=selected_phase_strings,
                        dropdown=True,
                    )
                    person["information_loop_phases"] = [
                        int(value)
                        for value in chosen_summary_phases
                        if str(value).isdigit()
                    ]
                else:
                    person["information_loop_phases"] = []
            if not phase_indices:
                st.info(
                    tr(
                        "Lege Prozessphasen an, um Informationsschleifen zuzuweisen.",
                        "Create process phases to assign information loops.",
                    )
                )

    with process_cols[1]:
        st.markdown(tr("#### Aufgaben & Übergaben", "#### Tasks & handovers"))
        if not phases:
            st.info(
                tr(
                    "Noch keine Phasen definiert – Schritt 'Prozess' ergänzt Aufgaben.",
                    "No phases defined yet – use the Process step to add them.",
                )
            )
        else:
            for idx, phase in enumerate(phases):
                phase_name = phase.get("name") or tr(
                    "Phase {number}", "Phase {number}"
                ).format(number=idx + 1)
                st.markdown(f"**{phase_name}**")
                current_tasks = phase.get("task_assignments", "")
                phase["task_assignments"] = st.text_area(
                    tr("Aufgabenbeschreibung", "Task notes"),
                    value=current_tasks,
                    key=f"summary.process.tasks.{idx}",
                    label_visibility="collapsed",
                    placeholder=tr(
                        "To-dos, Verantwortlichkeiten und Hand-offs …",
                        "To-dos, responsibilities, and hand-offs …",
                    ),
                )

    manual_entries = list(st.session_state.get(StateKeys.JOB_AD_MANUAL_ENTRIES, []))

    followup_items = st.session_state.get(StateKeys.FOLLOWUPS) or []
    if followup_items:
        st.divider()
        st.markdown(tr("**Vorgeschlagene Fragen:**", "**Suggested questions:**"))

        entry_specs: list[tuple[str, str, str]] = []
        for item in followup_items:
            field_path = item.get("field") or item.get("key") or ""
            question_text = item.get("question") or ""
            if not field_path or not question_text:
                continue
            input_key = f"fu_{field_path}"
            existing_value = str(get_in(data, field_path, "") or "")
            if input_key not in st.session_state:
                st.session_state[input_key] = existing_value
            entry_specs.append((field_path, question_text, input_key))

        if entry_specs:
            stored_snapshot = dict(
                st.session_state.get(StateKeys.SUMMARY_FOLLOWUP_SNAPSHOT, {})
            )
            with st.form("summary_followups_form"):
                for field_path, question_text, input_key in entry_specs:
                    st.markdown(f"**{question_text}**")
                    st.text_input(
                        question_text,
                        key=input_key,
                        value=st.session_state.get(input_key, ""),
                        label_visibility="collapsed",
                    )
                submit_label = tr(
                    "Folgeantworten anwenden",
                    "Apply follow-up answers",
                )
                submitted = st.form_submit_button(submit_label, type="primary")

            if submitted:
                answers = {
                    field_path: st.session_state.get(input_key, "")
                    for field_path, _question, input_key in entry_specs
                }
                trimmed_answers = {
                    field: value.strip() for field, value in answers.items()
                }
                for field_path, _question, input_key in entry_specs:
                    st.session_state[input_key] = trimmed_answers.get(
                        field_path, ""
                    )
                changed = trimmed_answers != stored_snapshot
                st.session_state[StateKeys.SUMMARY_FOLLOWUP_SNAPSHOT] = (
                    trimmed_answers
                )

                if changed:
                    job_generated, interview_generated = _apply_followup_updates(
                        trimmed_answers,
                        data=data,
                        filtered_profile=filtered_profile,
                        profile_payload=profile_payload,
                        target_value=target_value,
                        manual_entries=manual_entries,
                        style_reference=style_reference,
                        lang=lang,
                        selected_fields=selected_fields,
                        num_questions=st.session_state.get(
                            UIKeys.NUM_QUESTIONS, 5
                        ),
                        warn_on_length=False,
                        show_feedback=True,
                    )
                    if job_generated or interview_generated:
                        st.toast(
                            tr(
                                "Folgeantworten übernommen – Inhalte aktualisiert.",
                                "Follow-up answers applied – content refreshed.",
                            ),
                            icon="✅",
                        )
                    else:
                        st.info(
                            tr(
                                "Antworten gespeichert – bitte Feldauswahl oder Interview-Einstellungen prüfen.",
                                "Answers saved – please review field selection or interview settings.",
                            )
                        )
                else:
                    st.info(
                        tr(
                            "Keine Änderungen erkannt – Inhalte bleiben unverändert.",
                            "No changes detected – content remains unchanged.",
                        )
                    )


# --- Navigation helper ---


def _render_wizard_navigation(
    steps: Sequence[tuple[str, Callable[[], None]]],
    *,
    completed_sections: Sequence[int],
) -> None:
    """Render navigation controls (stepper + buttons) for the wizard."""

    current = st.session_state[StateKeys.STEP]

    def _handle_step_selection(target_index: int) -> None:
        current_index = st.session_state[StateKeys.STEP]
        if target_index == current_index:
            return

        if target_index > current_index:
            max_section = max(target_index - 1, 0)
            missing_before_target = get_missing_critical_fields(
                max_section=max_section
            )
            if missing_before_target:
                next_required_section = min(
                    (
                        _resolve_section_for_field(field)
                        for field in missing_before_target
                    ),
                    default=None,
                )
                if (
                    next_required_section is not None
                    and 0 <= next_required_section < len(steps)
                ):
                    blocking_step_label = steps[next_required_section][0]
                    message = tr(
                        "Bitte fülle zuerst die Pflichtfelder in „{step}“ aus.",
                        "Please complete the required fields in “{step}” first.",
                    ).format(step=blocking_step_label)
                else:
                    message = tr(
                        "Bitte fülle zuerst alle Pflichtfelder in den vorherigen Schritten aus.",
                        "Please complete all required fields in the previous steps before jumping ahead.",
                    )
                st.session_state[StateKeys.STEPPER_WARNING] = message
                return

        st.session_state[StateKeys.STEP] = target_index
        st.rerun()

    with st.container():
        render_stepper(
            current,
            [label for label, _ in steps],
            on_select=_handle_step_selection,
        )
        warning_message = st.session_state.pop(StateKeys.STEPPER_WARNING, None)
        if warning_message:
            st.warning(warning_message)

    section = current - 1
    missing = get_missing_critical_fields(max_section=section) if section >= 1 else []

    if current > 0:
        if current < len(steps) - 1:
            col_prev, col_next = st.columns([1, 1])
            with col_prev:
                if st.button(tr("◀︎ Zurück", "◀︎ Back"), use_container_width=True):
                    prev_step()
                    st.rerun()
            with col_next:
                if st.button(
                    tr("Weiter ▶︎", "Next ▶︎"),
                    type="primary",
                    use_container_width=True,
                    disabled=bool(missing),
                ):
                    next_step()
                    st.rerun()
        else:
            back_col, home_col, donate_col = st.columns([1, 1, 1])
            with back_col:
                if st.button(
                    tr("◀︎ Zurück", "◀︎ Back"),
                    use_container_width=True,
                    key="summary_back",
                ):
                    prev_step()
                    st.rerun()
            with home_col:
                if st.button(
                    tr("🏠 Startseite", "🏠 Home"),
                    key="summary_home",
                    use_container_width=True,
                ):
                    _request_scroll_to_top()
                    reset_state()
                    st.session_state[StateKeys.STEP] = 0
                    st.rerun()
            with donate_col:
                if st.button(
                    tr("❤️ Entwickler unterstützen", "❤️ Donate to the developer"),
                    key="summary_donate",
                    use_container_width=True,
                ):
                    st.session_state["show_donate"] = True

    if current == len(steps) - 1:
        if st.session_state.get("show_donate"):
            st.info(
                tr(
                    "Spendenkonto: DE00 1234 5678 9000 0000 00",
                    "Donation account: DE00 1234 5678 9000 0000 00",
                )
            )

        usage = st.session_state.get(StateKeys.USAGE)
        if usage:
            in_tok, out_tok, total_tok = usage_totals(usage)
            label = tr("Verbrauchte Tokens", "Tokens used")
            summary = f"{label}: {in_tok} + {out_tok} = {total_tok}"
            table = build_usage_markdown(usage)
            if table:
                with st.expander(summary):
                    st.markdown(table)
            else:
                st.caption(summary)


# --- Haupt-Wizard-Runner ---
def run_wizard():
    """Run the multi-step profile creation wizard.

    Returns:
        None
    """

    st.markdown(WIZARD_LAYOUT_STYLE, unsafe_allow_html=True)

    # Schema/Config aus app.py Session übernehmen
    schema: dict = st.session_state.get("_schema") or {}
    critical: list[str] = st.session_state.get("_critical_list") or []

    # Falls nicht durch app.py injiziert, lokal nachladen (failsafe)
    if not schema:
        try:
            with (ROOT / "schema" / "need_analysis.schema.json").open(
                "r", encoding="utf-8"
            ) as f:
                schema = json.load(f)
        except Exception:
            schema = {}
    if not critical:
        try:
            with (ROOT / "critical_fields.json").open("r", encoding="utf-8") as f:
                critical = json.load(f).get("critical", [])
        except Exception:
            critical = []

    steps = [
        (tr("Onboarding", "Onboarding"), lambda: _step_onboarding(schema)),
        (tr("Unternehmen", "Company"), _step_company),
        (tr("Basisdaten", "Basic info"), _step_position),
        (tr("Anforderungen", "Requirements"), _step_requirements),
        (tr("Leistungen & Benefits", "Rewards & Benefits"), _step_compensation),
        (tr("Prozess", "Process"), _step_process),
        (tr("Summary", "Summary"), lambda: _step_summary(schema, critical)),
    ]

    st.session_state[StateKeys.WIZARD_STEP_COUNT] = len(steps)
    first_incomplete, _completed_sections = _update_section_progress()
    if st.session_state.pop(StateKeys.PENDING_INCOMPLETE_JUMP, False) and (
        first_incomplete is not None
    ):
        st.session_state[StateKeys.STEP] = first_incomplete
    completed_sections = list(
        st.session_state.get(StateKeys.COMPLETED_SECTIONS, [])
    )

    # Headline
    st.markdown("### 🧭 Wizard")

    # Render current step
    current = st.session_state[StateKeys.STEP]
    _label, renderer = steps[current]

    renderer()

    _apply_pending_scroll_reset()

    _render_wizard_navigation(steps, completed_sections=completed_sections)<|MERGE_RESOLUTION|>--- conflicted
+++ resolved
@@ -3620,11 +3620,7 @@
     """Update profile data and clear derived outputs if changed."""
 
     data = _get_profile_state()
-<<<<<<< HEAD
     location_data = data.setdefault("location", {})
-=======
-    requirements = data.setdefault("requirements", {})
->>>>>>> b012fda1
     value = _normalize_value_for_path(path, value)
     current = get_in(data, path)
     if _normalize_semantic_empty(current) != _normalize_semantic_empty(value):
@@ -6001,10 +5997,6 @@
         ),
         key=str.casefold,
     )
-<<<<<<< HEAD
-=======
-    focus_signature = tuple(sorted(stored_focus, key=str.casefold))
->>>>>>> b012fda1
 
     job_title = (data.get("position", {}).get("job_title", "") or "").strip()
     has_missing_key = bool(st.session_state.get("openai_api_key_missing"))
@@ -6036,11 +6028,7 @@
             fetched, error = get_skill_suggestions(
                 job_title,
                 lang=lang,
-<<<<<<< HEAD
                 focus_terms=list(focus_terms),
-=======
-                focus_terms=stored_focus,
->>>>>>> b012fda1
             )
             st.session_state[StateKeys.SKILL_SUGGESTIONS] = {
                 "_title": job_title,
@@ -6053,23 +6041,15 @@
             return {}, None, "missing_key"
         return {}, None, "missing_title"
 
-<<<<<<< HEAD
     def _show_suggestion_warning(error: str | None) -> None:
         if not error:
             return
-=======
-    if suggestions_error:
-        if st.session_state.get("debug"):
-            st.session_state["skill_suggest_error"] = suggestions_error
-
->>>>>>> b012fda1
         st.warning(
             tr(
                 "Skill-Vorschläge nicht verfügbar (API-Fehler)",
                 "Skill suggestions not available (API error)",
             )
         )
-<<<<<<< HEAD
         if st.session_state.get("debug"):
             st.session_state["skill_suggest_error"] = error
 
@@ -6097,8 +6077,6 @@
     else:
         # Ensure the warning remains visible even if focus remains unchanged.
         _show_suggestion_warning(suggestions_error)
-=======
->>>>>>> b012fda1
 
     profile_context = _build_profile_context(data)
     requirements_header = _format_dynamic_message(
@@ -6552,38 +6530,7 @@
             )
 
     with requirement_panel(
-<<<<<<< HEAD
-=======
-        icon="📈",
-        title=tr("Markt-Insights", "Market insights"),
-        caption=tr(
-            "Visualisiert den Effekt deiner Nice-to-have-Auswahl.",
-            "Visualises the effect of your nice-to-have selection.",
-        ),
-        tooltip=tr(
-            "Optional gewählte Skills zeigen hier ihren Einfluss auf Gehalt und Talentverfügbarkeit.",
-            "Optional skills show their impact on salary and talent availability here.",
-        ),
-        parent=nice_col,
-        variant="insights",
-    ):
-        nice_insight_skills = (
-            list(data["requirements"].get("hard_skills_optional", []))
-            + list(data["requirements"].get("soft_skills_optional", []))
-        )
-        render_skill_market_insights(
-            nice_insight_skills,
-            segment_label=tr("Nice-to-have", "Nice-to-have"),
-            empty_message=tr(
-                "Noch keine Nice-to-have-Skills gewählt – füge Auswahl hinzu für Markt-Insights.",
-                "No nice-to-have skills selected yet – add some to unlock market insights.",
-            ),
-        )
-
-    tools_col, language_col = st.columns(2, gap="large")
-
-    with requirement_panel(
->>>>>>> b012fda1
+
         icon="🛠️",
         title=tr("Tools, Tech & Zertifikate", "Tools, tech & certificates"),
         caption=tr(
