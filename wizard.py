--- conflicted
+++ resolved
@@ -226,8 +226,7 @@
         else:
             _ = st.text_input(question, "", key=key)
 
-<<<<<<< HEAD
-=======
+
         suggestions = item.get("suggestions") or []
         if suggestions and field:
             cols = st.columns(len(suggestions))
@@ -256,7 +255,6 @@
         }
         st.rerun()
 
->>>>>>> f4c87fb1
 
 def company_information_page():
     """Company Info page: Gather basic company information and optionally auto-fetch details from website."""
