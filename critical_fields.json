{
    "critical": [
        "company.name",
        "position.job_title",
        "position.role_summary",
        "location.primary_city",
        "location.country",
<<<<<<< HEAD
        "responsibilities.items",
=======
        "location.primary_city",
>>>>>>> b1d78fec
        "requirements.hard_skills_required",
        "requirements.soft_skills_required"
    ]
}<|MERGE_RESOLUTION|>--- conflicted
+++ resolved
@@ -5,11 +5,7 @@
         "position.role_summary",
         "location.primary_city",
         "location.country",
-<<<<<<< HEAD
         "responsibilities.items",
-=======
-        "location.primary_city",
->>>>>>> b1d78fec
         "requirements.hard_skills_required",
         "requirements.soft_skills_required"
     ]
