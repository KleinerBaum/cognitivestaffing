--- conflicted
+++ resolved
@@ -52,30 +52,25 @@
 
 # Alias map for backward compatibility with legacy field names
 # Using MappingProxyType to prevent accidental mutation.
-ALIASES: Mapping[str, str] = MappingProxyType(
-    {
-        "date_of_employment_start": "meta.target_start_date",
-        "requirements.hard_skills": "requirements.hard_skills_required",
-        "requirements.soft_skills": "requirements.soft_skills_required",
-        "city": "location.primary_city",
-<<<<<<< HEAD
-        "location.city": "location.primary_city",
-=======
-        "work_model": "employment.work_policy",
-        "employment.work_model": "employment.work_policy",
->>>>>>> 265817f8
-        "brand name": "company.brand_name",
-        "application deadline": "meta.application_deadline",
-        "hr_contact_name": "company.contact_name",
-        "hr_contact_email": "company.contact_email",
-        "hr_contact_phone": "company.contact_phone",
-        "hiring_manager_name": "process.hiring_manager_name",
-        "hiring_manager_role": "process.hiring_manager_role",
-        "reporting_manager_name": "position.reporting_manager_name",
-        "work_model": "employment.work_policy",
-        "employment.work_model": "employment.work_policy",
-    }
-)
+   ALIASES: Mapping[str, str] = MappingProxyType(
+        {
+            "date_of_employment_start": "meta.target_start_date",
+            "requirements.hard_skills": "requirements.hard_skills_required",
+            "requirements.soft_skills": "requirements.soft_skills_required",
+            "city": "location.primary_city",
+            "location.city": "location.primary_city",
+            "brand name": "company.brand_name",
+            "application deadline": "meta.application_deadline",
+            "hr_contact_name": "company.contact_name",
+            "hr_contact_email": "company.contact_email",
+            "hr_contact_phone": "company.contact_phone",
+            "hiring_manager_name": "process.hiring_manager_name",
+            "hiring_manager_role": "process.hiring_manager_role",
+            "reporting_manager_name": "position.reporting_manager_name",
+            "work_model": "employment.work_policy",
+            "employment.work_model": "employment.work_policy",
+        }
+    )
 
 
 def coerce_and_fill(data: Mapping[str, Any] | None) -> NeedAnalysisProfile:
